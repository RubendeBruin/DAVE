name: dave
channels:
  - conda
  - conda-forge
dependencies:
  - pip
  - pyside2
  - vtk>=8.2.0
  - numpy
  - scipy
  - ipython
  - matplotlib
<<<<<<< HEAD
  - mafredo
  - dave
  - pip:
    - vtkplotter
=======
  - prettytable 
  - pip:
    - vtkplotter

>>>>>>> b0aa0b41
<|MERGE_RESOLUTION|>--- conflicted
+++ resolved
@@ -1,23 +1,15 @@
-name: dave
-channels:
-  - conda
-  - conda-forge
-dependencies:
-  - pip
-  - pyside2
-  - vtk>=8.2.0
-  - numpy
-  - scipy
-  - ipython
-  - matplotlib
-<<<<<<< HEAD
-  - mafredo
-  - dave
-  - pip:
-    - vtkplotter
-=======
-  - prettytable 
-  - pip:
-    - vtkplotter
-
->>>>>>> b0aa0b41
+name: dave
+channels:
+  - conda
+  - conda-forge
+dependencies:
+  - pip
+  - pyside2
+  - vtk
+  - numpy
+  - scipy
+  - ipython
+  - matplotlib
+  - prettytable 
+  - pip:
+    - vtkplotter
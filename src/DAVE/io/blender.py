
"""
    Using this module a scene can be exported to Blender.

    Blender is the free and open source 3D creation suite. It supports the entirety of the 3D pipeline—modeling, rigging, animation, simulation, rendering, compositing and motion tracking, video editing and 2D animation pipeline.
    It can be downloaded from https://www.blender.org

    Only visuals will be exported.

    For this to work every visual needs to have a corresponding .blend file. This file should be located in one of the resource-paths.
    The name of the .blend file should be the same as the name of the .obj file.

    The blender model
    - should have the same origin as the .obj file
    - should have all transformations applied (select object, control+A, all transformation)

    A base blender file needs to be provided. The visuals will be added to this model. It will then be saved under a different name.

    Requirements for the base blender file:
    - Shall have a material called "Cable", this material will be assigned to each created cable.

    All functions in this file one or more of the following arguments

    - camera : a dictionary with ['position'] and ['direction'] which specifies the camera position and look direction
    - python_file : location for the generated python file
    - blender_base_file : .blend file to be used a starting scene
    - blender_result_file : .blend file to write to
    - blender_exe_path : location of the blender executable. Defaults to DAVE.constants.BLENDER_EXEC
                       : probably r"C:\Program Files\Blender Foundation\Blender\\blender.exe"

    ---






"""

"""
  This Source Code Form is subject to the terms of the Mozilla Public
  License, v. 2.0. If a copy of the MPL was not distributed with this
  file, You can obtain one at http://mozilla.org/MPL/2.0/.

  Ruben de Bruin - 2019
"""


import DAVE.scene as dc
import DAVE.settings as consts
from scipy.spatial.transform import Rotation  # for conversion from axis-angle to euler
from os.path import splitext, basename
# from os import system
from numpy import deg2rad
from pathlib import Path
import numpy as np

import subprocess

import vtk


# utility functions for our python scripts are hard-coded here

BFUNC = """

from mathutils import Vector, Quaternion
import numpy as np

# These functions are inserted by DAVE.io.blender.py

def get_context_area():
    areas = [area for area in bpy.context.window.screen.areas if area.type == 'VIEW_3D']
    if not areas:
        raise ('No suitable context found to execute rotation transform in')
    return areas[0]

def insert_objects(filepath,scale=(1,1,1),rotation=(0,0,0), offset=(0,0,0), orientation=(0,0,0,0), position=(0,0,0), orientations=[], positions=[], frames_per_dof = 1 ):
    \"\"\"
    All meshes shall be joined

    First rotate (rotation)
    Then scale (scale)
    Then move (offset)

    Then global apply rotation rotate (orientation)
    Then apply global move (position)

    rotations in radians

    \"\"\"
    print('Loading {}'.format(filepath))


    objects = []
    if filepath.endswith('.blend'):
        with bpy.data.libraries.load(filepath=filepath, relative=False) as (data_from, data_to):
            data_to.objects.extend(data_from.objects)

        for object in data_to.objects:

            if object.type == 'MESH':  # only add meshes, materials are automatically included
                bpy.ops.object.add_named(name=object.name)
                # When you use bpy.ops.object.add() the newly created object becomes the active object
                # bpy.context.active_object
                objects.append(bpy.context.view_layer.objects.active)


    elif filepath.endswith('.obj'):
        obj = bpy.ops.import_scene.obj(filepath=filepath)
        objects = []
        for obj in bpy.context.selected_objects:
            obj.rotation_euler[0] = 0
            objects.append(obj)


    elif filepath.endwith('.stl'):
        print('STL not yet implemented')
<<<<<<< HEAD
        
=======

>>>>>>> b22fbda3
    view3d_area = get_context_area()

    for object in objects:
        print(object.name)

        # bpy.ops.object.add_named(name=object.name)
        # When you use bpy.ops.object.add() the newly created object becomes the active object
        # bpy.context.active_object
        #active_object = bpy.context.view_layer.objects.active

        # Select only object

        bpy.ops.object.select_all(action='DESELECT')
        object.select_set(True)
        active_object = object

        # apply local transform
        #
        # Rotation is applied on the original object
        # Scale is applied on the rotated object
        # Offset is applied on the rotated and scaled object
        # 
<<<<<<< HEAD
        
        context_override = {'active_object': object, 'area':view3d_area}

        bpy.ops.transform.rotate(context_override,value=rotation[0], orient_axis='Z') # blender rotates in opposite direction (2.80)... (2.83 this seems to be fixed)?
        bpy.ops.transform.rotate(context_override,value=rotation[1], orient_axis='Y')
        bpy.ops.transform.rotate(context_override,value=rotation[2], orient_axis='X')

        bpy.ops.object.transform_apply(context_override,location=False, rotation=True, scale=False)    

        bpy.ops.transform.resize(context_override,value=scale)
        bpy.ops.object.transform_apply(context_override,location=False, rotation=False, scale=True)
                
        bpy.ops.transform.translate(context_override,value=offset)  # translate
        bpy.ops.object.transform_apply(context_override,location=True, rotation=False, scale=False)    
        
=======

        context_override = {'active_object': object, 'area':view3d_area}

        bpy.ops.transform.rotate(context_override,value=rotation[0], orient_axis='Z') # blender rotates in opposite direction (2.80)... (2.83 this seems to be fixed)?
        bpy.ops.transform.rotate(context_override,value=rotation[1], orient_axis='Y')
        bpy.ops.transform.rotate(context_override,value=rotation[2], orient_axis='X')

        bpy.ops.object.transform_apply(context_override,location=False, rotation=True, scale=False)    

        bpy.ops.transform.resize(context_override,value=scale)
        bpy.ops.object.transform_apply(context_override,location=False, rotation=False, scale=True)

        bpy.ops.transform.translate(context_override,value=offset)  # translate
        bpy.ops.object.transform_apply(context_override,location=True, rotation=False, scale=False)    

>>>>>>> b22fbda3
        # apply global transforms

        active_object.location = position
        active_object.rotation_mode = 'QUATERNION'
        active_object.rotation_quaternion = (orientation[3], orientation[0], orientation[1],orientation[2])

        n_frame = 1
        for pos, orient in zip(positions, orientations):
            bpy.context.scene.frame_set(n_frame * frames_per_dof)
            n_frame += 1


            active_object.rotation_quaternion = (orient[3], orient[0], orient[1],orient[2])
            active_object.keyframe_insert(data_path="rotation_quaternion", index = -1)

            active_object.location = Vector(pos)
            active_object.keyframe_insert(data_path="location",index = -1)


        bpy.context.scene.frame_end = (n_frame-1) * frames_per_dof





def add_line(points, diameter, name=None, ani_points = None, frames_per_entry=1):
    # Points should contain FOUR coordinates per point, the 4th one can be 1.0

    curve = bpy.data.curves.new("Curve", type='CURVE')
    polyline = curve.splines.new(type='POLY')

    n_points = len(points)
    if n_points > 1:  # by default a poly curve has one point
        polyline.points.add(n_points - 1)

    # set the points
    pts = np.ravel(points)
    polyline.points.foreach_set('co',pts)

    # add animation
    if ani_points is not None:

        points = curve.splines.data.splines[0].points  # need to be in splines[0]
        for i_frame, cur_points in enumerate(ani_points):
            n_frame = i_frame * frames_per_entry

            # set the data
            pts = np.ravel(cur_points)
            points.foreach_set("co", pts)

            # add the key-frames
            for point in points:
                point.keyframe_insert(data_path="co", frame = n_frame)


    # Create the object
    if name is None:
        name = "Line"
    curveObj = bpy.data.objects.new(name, curve)
    curveObj.data.dimensions = '3D'

    # attach to scene
    bpy.context.scene.collection.objects.link(curveObj)

    # add material
    curveObj.data.materials.append(bpy.data.materials['Cable'])
    curveObj.data.bevel_depth = diameter/2

def add_beam(points, diameter, name=None, ani_points = None, frames_per_entry=1):
    # Points should contain FOUR coordinates per point, the 4th one can be 1.0

    curve = bpy.data.curves.new("Curve", type='CURVE')
    polyline = curve.splines.new(type='POLY')

    n_points = len(points)
    if n_points > 1:  # by default a poly curve has one point
        polyline.points.add(n_points - 1)

    # set the points
    pts = np.ravel(points)
    polyline.points.foreach_set('co',pts)

    # add animation
    if ani_points is not None:

        points = curve.splines.data.splines[0].points  # need to be in splines[0]
        for i_frame, cur_points in enumerate(ani_points):
            n_frame = i_frame * frames_per_entry

            # set the data
            pts = np.ravel(cur_points)
            points.foreach_set("co", pts)

            # add the key-frames
            for point in points:
                point.keyframe_insert(data_path="co", frame = n_frame)


    # Create the object
    if name is None:
        name = "Line"
    curveObj = bpy.data.objects.new(name, curve)
    curveObj.data.dimensions = '3D'

    # attach to scene
    bpy.context.scene.collection.objects.link(curveObj)

    # add material
    curveObj.data.materials.append(bpy.data.materials['Cable'])
    curveObj.data.bevel_depth = diameter/2

# def add_beam(points, direction, diameter, name=None, ani_points=None, ani_directions=None, frames_per_entry=1):
#     # Beam is a bezier while lines are poly
#     bpy.ops.curve.primitive_bezier_curve_add(enter_editmode=True)
#     obj_data = bpy.context.active_object.data
#     obj_data.bevel_depth = diameter / 2
# 
#     n_points = len(points)
#     if n_points > 2:  # by default a curve has two points
#         obj_data.splines[0].bezier_points.add(n_points - 2)
# 
#     bpy.ops.object.mode_set(mode='OBJECT')  # back to object mode
# 
#     curve = bpy.context.active_object
#     bp = curve.data.splines[0].bezier_points
# 
#     def setpoints(pts, directions):
# 
#         L = 0.2*((pts[0][0]-pts[1][0])**2+(pts[0][1]-pts[1][1])**2+(pts[0][2]-pts[1][2])**2)**0.5
# 
#         end1 = bp[0]
#         end1.co = pts[0]
#         end1.handle_left = (pts[0][0]-L*directions[0][0], pts[0][1]-L*directions[0][1],pts[0][2]-L*directions[0][2])
#         end1.handle_right = (pts[0][0]+L*directions[0][0], pts[0][1]+L*directions[0][1],pts[0][2]+L*directions[0][2])
# 
#         end2 = bp[1]
#         end2.co = pts[1]
#         end2.handle_left = (pts[1][0]-L*directions[1][0], pts[1][1]-L*directions[1][1],pts[1][2]-L*directions[1][2])
#         end2.handle_right = (pts[1][0]+L*directions[1][0], pts[1][1]+L*directions[1][1],pts[1][2]+L*directions[1][2])
# 
#     if ani_points is not None:
#         for i_frame, (cur_points, cur_dir) in enumerate(zip(ani_points, ani_directions)):
# 
#             n_frame = i_frame * frames_per_entry
#             bpy.context.scene.frame_set(n_frame)
# 
#             setpoints(cur_points, cur_dir)
# 
#             # insert keyframes
#             for i_point in range(n_points):
#                 bp[i_point].keyframe_insert(data_path='handle_left', index=-1)
#                 bp[i_point].keyframe_insert(data_path='handle_right', index=-1)
#                 bp[i_point].keyframe_insert(data_path='co', index=-1)
# 
#     else:
#         setpoints(points, direction)
# 
#     if name is not None:
#         bpy.context.active_object.name = name
# 
#     bpy.context.active_object.data.materials.append(bpy.data.materials['Cable'])
#     bpy.ops.object.mode_set(mode='OBJECT')


"""

def _to_euler(rotation):
    r = Rotation.from_rotvec(deg2rad(rotation))
    return r.as_euler('zyx' ,degrees=False)

def _to_quaternion(rotation):
    r = Rotation.from_rotvec(deg2rad(rotation))
    return r.as_quat()


def _wavefield_to_blender(wavefield):
    """Returns blender python code to generate the wavefield in Blender

    Args:
        wavefield: DAVE.visual.wavefield object

    Returns:
        str
    """

    wavefield.update(0)

    wavefield.actor.GetMapper().Update()
    data = wavefield.actor.GetMapper().GetInputAsDataSet()

    code = '\n'
    code += '\nvertices = np.array(['

    for i in range(data.GetNumberOfPoints()):
        point = data.GetPoint(i)
        code += '\n    {}, {}, {},'.format(*point)

    code = code[:-1]  # remove the last ,

    code += """], dtype=np.float32)

num_vertices = vertices.shape[0] // 3

# Polygons are defined in loops. Here, we define one quad and two triangles
vertex_index = np.array(["""

    poly_length = []
    counter = 0
    poly_start = []

    for i in range(data.GetNumberOfCells()):
        cell = data.GetCell(i)

        if isinstance(cell, vtk.vtkLine):
            print("Cell nr {} is a line, not adding to mesh".format(i))
            continue

        code += '\n    '

        for ip in range(cell.GetNumberOfPoints()):
            code += '{},'.format(cell.GetPointId(ip))

        poly_length.append(cell.GetNumberOfPoints())
        poly_start.append(counter)
        counter += cell.GetNumberOfPoints()

    code = code[:-1]  # remove the last ,

    code += """], dtype=np.int32)

# For each polygon the start of its vertex indices in the vertex_index array
loop_start = np.array([
        """

    for p in poly_start:
        code += '{}, '.format(p)

    code = code[:-1]  # remove the last ,

    code += """], dtype=np.int32)

# Length of each polygon in number of vertices
loop_total = np.array([
        """

    for p in poly_length:
        code += '{}, '.format(p)

    code = code[:-1]  # remove the last ,

    code += """], dtype=np.int32)

num_vertex_indices = vertex_index.shape[0]
num_loops = loop_start.shape[0]

# Create mesh object based on the arrays above

mesh = bpy.data.meshes.new(name='created mesh')

mesh.vertices.add(num_vertices)
mesh.vertices.foreach_set("co", vertices)

mesh.loops.add(num_vertex_indices)
mesh.loops.foreach_set("vertex_index", vertex_index)

mesh.polygons.add(num_loops)
mesh.polygons.foreach_set("loop_start", loop_start)
mesh.polygons.foreach_set("loop_total", loop_total)

"""

    wavefield.nt  # number of key-frames

    last_frame_nr = 0

    for i_source_frame in range(wavefield.nt):
        t = wavefield.period * i_source_frame / wavefield.nt

        n_frame = consts.BLENDER_FPS * t

        if i_source_frame != wavefield.nt -1:
            if i_source_frame != 0:
                if n_frame - last_frame_nr < 5:
                    continue

        last_frame_nr = n_frame

        print('exporting wave-frame {} of {}'.format(n_frame ,wavefield.nt))

        # update wave-field
        wavefield.update(t)
        wavefield.actor.GetMapper().Update()

        filename = consts.PATH_TEMP / 'waves_frame{}.npy'.format(n_frame)
        # data = v.actor.GetMapper().GetInputAsDataSet()

        # pre-allocate data
        n_points = data.GetNumberOfPoints()
        points = np.zeros((n_points, 3))

        for i in range(n_points):
            point = data.GetPoint(i)
            points[i ,:] = point

        np.save(filename ,np.ravel(points))

        code += '\nprint("Importing wave-frame {} / {}")'.format(n_frame, wavefield.nt)

        code += '\nvertices = np.load(r"{}")'.format(str(filename))
        code += """
print("applying vertices")        
mesh.vertices.foreach_set("co", vertices)
print("creating keyframes")
for vertex in mesh.vertices:
    """
        code += 'vertex.keyframe_insert(data_path="co", frame = {})'.format(np.round(n_frame))

        # ============= END OF THE LOOP

    code += """
# We're done setting up the mesh values, update mesh object and 
# let Blender do some checks on it
mesh.update()
mesh.validate()

# Create Object whose Object Data is our new mesh
obj = bpy.data.objects.new('created object', mesh)

# Add *Object* to the scene, not the mesh
scene = bpy.context.scene
scene.collection.objects.link(obj)"""

    return code



def create_blend_and_open(scene, blender_result_file = None, blender_base_file=None, blender_exe_path=None, camera=None, animation_dofs=None, wavefield=None):

    create_blend(scene, blender_base_file, blender_result_file, blender_exe_path=blender_exe_path ,camera=camera, animation_dofs=animation_dofs, wavefield=wavefield, open_gui=True)
    # command = 'explorer "{}"'.format(str(blender_result_file))
    # subprocess.call(command, creationflags=subprocess.DETACHED_PROCESS)

def create_blend(scene, blender_base_file, blender_result_file, blender_exe_path=None, camera=None ,animation_dofs=None, wavefield=None, open_gui = False):
    tempfile = Path(consts.PATH_TEMP) / 'blender.py'

    if blender_base_file is None:
        blender_base_file = consts.BLENDER_BASE_SCENE

    if blender_result_file is None:
        blender_result_file = consts.BLENDER_DEFAULT_OUTFILE

    blender_py_file(scene, tempfile, blender_base_file = blender_base_file , blender_result_file = blender_result_file
                    ,camera=camera, animation_dofs=animation_dofs, wavefield=wavefield)

    if blender_exe_path is None:
        blender_exe_path = consts.BLENDER_EXEC

    command = '"{}" -b --python "{}"'.format(blender_exe_path, tempfile)

    print(command)

    pid = subprocess.Popen(command)
    pid.wait()

    command = 'explorer "{}"'.format(blender_result_file)
    subprocess.Popen(command)


def blender_py_file(scene, python_file, blender_base_file, blender_result_file, camera=None, animation_dofs=None,
                    wavefield=None):
    code = '# Auto-generated python file for blender\n# Execute using blender.exe -b --python "{}"\n\n'.format(
        python_file)
    code += 'import bpy\n'
    code += 'bpy.ops.wm.open_mainfile(filepath=r"{}")\n'.format(blender_base_file)
    code += '\n'
    code += BFUNC
    code += '\n# Set 3d cursor to origin'
    code += '\nbpy.context.scene.cursor.location = (0.0, 0.0, 0.0)'

    for visual in scene.nodes_of_type(dc.Visual):

        """
        A Visual node contains a 3d visual, typically obtained from a .obj file.
        A visual node can be placed on an axis-type node.

        It is used for visualization. It does not affect the forces, dynamics or statics.

            visual.offset = [0, 0, 0] :: Offset (x,y,z) of the visual. Offset is applied after scaling
            visual.rotation = :: Rotation (rx,ry,rz) of the visual
            visual.scale :: Scaling of the visual. Scaling is applied before offset.
            visual.path :: Filename of the visual

            visual.parent :: Parent : Axis-type

            parent is an axis type and has .global_position and .global_rotation
        """

        code += '\n# Exporting {}'.format(visual.name)

        # look for the file

        name, _ = splitext(basename(visual.path))

        try:
            filename = scene.get_resource_path(name + '.blend')  # raises exception if file is not found
        except:
            filename = scene.get_resource_path(visual.path)  # fall-back to .obj

        # the offset needs to be rotated.

        rot = Rotation.from_rotvec(deg2rad(visual.parent.global_rotation))
        # rotated_offset = rot.apply(visual.offset)

        if animation_dofs:
            code += '\npositions = []'
            code += '\norientations = []'
            for dof in animation_dofs:
                scene._vfc.set_dofs(dof)
                scene.update()

                code += '\norientations.append([{},{},{},{}])'.format(*_to_quaternion(visual.parent.global_rotation))

                position = visual.parent.global_position
                # global_offset = visual.parent.to_glob_direction(visual.offset)

                glob_position = np.array(position)  # + np.array(global_offset)

                code += '\npositions.append([{},{},{}])'.format(*glob_position)

            code += '\ninsert_objects(filepath=r"{}", scale=({},{},{}), rotation=({},{},{}), offset=({},{},{}), orientation=({},{},{},{}), position=({},{},{}), positions=positions, orientations=orientations)'.format(
                filename,
                *visual.scale,
                *_to_euler(visual.rotation),
                *visual.offset,
                *_to_quaternion(visual.parent.global_rotation),
                *visual.parent.global_position)


        else:
            code += '\ninsert_objects(filepath=r"{}", scale=({},{},{}), rotation=({},{},{}), offset=({},{},{}), orientation=({},{},{},{}), position=({},{},{}))'.format(
                filename,
                *visual.scale,
                *_to_euler(visual.rotation),
                *visual.offset,
                *_to_quaternion(visual.parent.global_rotation),
                *visual.parent.global_position)

    for cable in scene.nodes_of_type(dc.Cable):

        points = cable.get_points_for_visual()
        dia = cable.diameter

        if dia < consts.BLENDER_CABLE_DIA:
            dia = consts.BLENDER_CABLE_DIA

        code += '\npoints=['
        for p in points:
            code += '({},{},{},1.0),'.format(*p)
        code = code[:-1]
        code += ']'

        if animation_dofs:
            code += '\nani_points = []'
            for dof in animation_dofs:
                scene._vfc.set_dofs(dof)
                scene.update()
                points = cable.get_points_for_visual()
                code += '\nframe_points=['
                for p in points:
                    code += '({},{},{},1.0),'.format(*p)
                code = code[:-1]
                code += ']'
                code += '\nani_points.append(frame_points)'

            code += '\nadd_line(points, diameter={}, name = "{}", ani_points = ani_points)'.format(dia, cable.name)

        else:

            code += '\nadd_line(points, diameter={}, name = "{}")'.format(dia, cable.name)

    for beam in scene.nodes_of_type(dc.Beam):

        points = beam.global_positions

        dia = consts.BLENDER_BEAM_DIA

        code += '\npoints=['
        for p in points:
            code += '({},{},{},1.0),'.format(*p)
        code = code[:-1]
        code += ']'

        if animation_dofs:
            code += '\nani_points = []'
            for dof in animation_dofs:
                scene._vfc.set_dofs(dof)
                scene.update()
                points = beam.global_positions
                code += '\nframe_points=['
                for p in points:
                    code += '({},{},{},1.0),'.format(*p)
                code = code[:-1]
                code += ']'
                code += '\nani_points.append(frame_points)'

            code += '\nadd_beam(points, diameter={}, name = "{}", ani_points = ani_points)'.format(dia, beam.name)

        else:

            code += '\nadd_beam(points, diameter={}, name = "{}")'.format(dia, beam.name)

    # for beam in scene.nodes_of_type(dc.LinearBeam):
    #     pa = beam.nodeA.global_position
    #     pb = beam.nodeB.global_position
    #
    #     code += '\npoints=['
    #     code += '({},{},{}),'.format(*pa)
    #     code += '({},{},{})]'.format(*pb)
    #
    #     code += '\ndirections=['
    #     code += '({},{},{}),'.format(*beam.nodeA.ux)
    #     code += '({},{},{})]'.format(*beam.nodeB.ux)
    #
    #     dia = consts.BLENDER_BEAM_DIA
    #
    #     if animation_dofs:
    #         code += '\nani_points = []'
    #         code += '\nani_dirs = []'
    #
    #         for dof in animation_dofs:
    #             scene._vfc.set_dofs(dof)
    #             scene.update()
    #             pa = beam.nodeA.global_position
    #             pb = beam.nodeB.global_position
    #
    #             code += '\nf_points=['
    #             code += '({},{},{}),'.format(*pa)
    #             code += '({},{},{})]'.format(*pb)
    #
    #             code += '\nf_directions=['
    #             code += '({},{},{}),'.format(*beam.nodeA.ux)
    #             code += '({},{},{})]'.format(*beam.nodeB.ux)
    #
    #             code += '\nani_points.append(f_points)'
    #             code += '\nani_dirs.append(f_directions)'
    #
    #
    #
    #         code += '\nadd_beam(points, directions, diameter={}, name = "{}", ani_points = ani_points,ani_directions = ani_dirs)'.format(dia, beam.name)
    #     else:
    #         code += '\nadd_beam(points, directions, diameter={}, name = "{}")'.format(dia, beam.name)

    for contactball in scene.nodes_of_type(dc.ContactBall):
        code += '\nbpy.ops.mesh.primitive_uv_sphere_add(radius={}, enter_editmode=False, location=({}, {}, {}))'.format(
            contactball.radius, *contactball.parent.global_position)

    if camera is not None:
        pos = camera['position']
        dir = camera['direction']

        code += '\n\n# Set the active camera'
        code += '\nobj_camera = bpy.context.scene.camera'
        code += '\nobj_camera.location = ({},{},{})'.format(*pos)
        code += '\ndir = Vector(({},{},{}))\n'.format(*dir)
        code += "\nq = dir.to_track_quat('-Z','Y')\nobj_camera.rotation_euler = q.to_euler()"

    # Add the wave-plane
    if wavefield is not None:
        code += '\n# wavefield'
        code += _wavefield_to_blender(wavefield)

    code += '\nbpy.ops.wm.save_mainfile(filepath=r"{}")'.format(blender_result_file)
    # bpy.ops.wm.quit_blender() # not needed

    print(code)

    file = open(python_file, 'w+')
    file.write(code)
    file.close()<|MERGE_RESOLUTION|>--- conflicted
+++ resolved
@@ -116,11 +116,7 @@
 
     elif filepath.endwith('.stl'):
         print('STL not yet implemented')
-<<<<<<< HEAD
-        
-=======
-
->>>>>>> b22fbda3
+
     view3d_area = get_context_area()
 
     for object in objects:
@@ -143,8 +139,7 @@
         # Scale is applied on the rotated object
         # Offset is applied on the rotated and scaled object
         # 
-<<<<<<< HEAD
-        
+
         context_override = {'active_object': object, 'area':view3d_area}
 
         bpy.ops.transform.rotate(context_override,value=rotation[0], orient_axis='Z') # blender rotates in opposite direction (2.80)... (2.83 this seems to be fixed)?
@@ -155,27 +150,10 @@
 
         bpy.ops.transform.resize(context_override,value=scale)
         bpy.ops.object.transform_apply(context_override,location=False, rotation=False, scale=True)
-                
+
         bpy.ops.transform.translate(context_override,value=offset)  # translate
         bpy.ops.object.transform_apply(context_override,location=True, rotation=False, scale=False)    
-        
-=======
-
-        context_override = {'active_object': object, 'area':view3d_area}
-
-        bpy.ops.transform.rotate(context_override,value=rotation[0], orient_axis='Z') # blender rotates in opposite direction (2.80)... (2.83 this seems to be fixed)?
-        bpy.ops.transform.rotate(context_override,value=rotation[1], orient_axis='Y')
-        bpy.ops.transform.rotate(context_override,value=rotation[2], orient_axis='X')
-
-        bpy.ops.object.transform_apply(context_override,location=False, rotation=True, scale=False)    
-
-        bpy.ops.transform.resize(context_override,value=scale)
-        bpy.ops.object.transform_apply(context_override,location=False, rotation=False, scale=True)
-
-        bpy.ops.transform.translate(context_override,value=offset)  # translate
-        bpy.ops.object.transform_apply(context_override,location=True, rotation=False, scale=False)    
-
->>>>>>> b22fbda3
+
         # apply global transforms
 
         active_object.location = position

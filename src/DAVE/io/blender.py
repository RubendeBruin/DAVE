--- conflicted
+++ resolved
@@ -554,21 +554,13 @@
 
     return v1 - 360*i*n
 
-<<<<<<< HEAD
-def create_blend_and_open(scene, blender_exe_path, blender_result_file = None, blender_base_file=None,  camera=None, animation_dofs=None, wavefield=None):
-=======
 def create_blend_and_open(scene, blender_result_file = None, blender_base_file=None, blender_exe_path=None, camera=None, animation_dofs=None, wavefield=None, frames_per_step=1):
->>>>>>> 54620f49
 
     create_blend(scene, blender_base_file, blender_result_file, blender_exe_path=blender_exe_path ,camera=camera, animation_dofs=animation_dofs, wavefield=wavefield, frames_per_step=frames_per_step)
     # command = 'explorer "{}"'.format(str(blender_result_file))
     # subprocess.call(command, creationflags=subprocess.DETACHED_PROCESS)
 
-<<<<<<< HEAD
-def create_blend(scene, blender_base_file, blender_result_file, blender_exe_path, camera=None ,animation_dofs=None, wavefield=None):
-=======
 def create_blend(scene, blender_base_file, blender_result_file, blender_exe_path=None, camera=None ,animation_dofs=None, wavefield=None, frames_per_step=1):
->>>>>>> 54620f49
     tempfile = Path(consts.PATH_TEMP) / 'blender.py'
 
     if blender_base_file is None:
@@ -580,14 +572,11 @@
     blender_py_file(scene, tempfile, blender_base_file = blender_base_file , blender_result_file = blender_result_file
                     ,camera=camera, animation_dofs=animation_dofs, wavefield=wavefield, frames_per_step=frames_per_step)
 
-<<<<<<< HEAD
-=======
     if blender_exe_path is None:
         raise ValueError('Path of Blender executable needs to be specified (in create_blend)')
 
     command_run = '"{}" -b --python "{}"'.format(blender_exe_path, tempfile)
     command_open = '"{}" "{}"'.format(blender_exe_path,blender_result_file)
->>>>>>> 54620f49
 
     command = command_run + ' && ' + command_open
 

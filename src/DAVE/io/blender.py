"""
  This Source Code Form is subject to the terms of the Mozilla Public
  License, v. 2.0. If a copy of the MPL was not distributed with this
  file, You can obtain one at http://mozilla.org/MPL/2.0/.

  Ruben de Bruin - 2019
"""

"""
    Using this module a scene can be exported to Blender.
    
    Blender is the free and open source 3D creation suite. It supports the entirety of the 3D pipeline—modeling, rigging, animation, simulation, rendering, compositing and motion tracking, video editing and 2D animation pipeline.
    It can be downloaded from https://www.blender.org
    
    Only visuals will be exported.
    
    For this to work every visual needs to have a corresponding .blend file. This file should be located in one of the resource-paths.
    The name of the .blend file should be the same as the name of the .obj file.
    
    The blender model
    - should have the same origin as the .obj file
    - should have all transformations applied (select object, control+A, all transformation)
    
    A base blender file needs to be provided. The visuals will be added to this model. It will then be saved under a different name.
    
    
    All functions in this file one or more of the following arguments
    
    - camera : a dictionary with ['position'] and ['direction'] which specifies the camera position and look direction
    - python_file : location for the generated python file
    - blender_base_file : .blend file to be used a starting scene
    - blender_result_file : .blend file to write to
    - blender_exe_path : location of the blender executable. Defaults to DAVE.constants.BLENDER_EXEC
                       : probably r"C:\Program Files\Blender Foundation\Blender\\blender.exe"
    
    --- 
    
    
    

    

"""

import DAVE.scene as dc
import DAVE.constants as consts
from scipy.spatial.transform import Rotation  # for conversion from axis-angle to euler
from os.path import splitext, basename
from os import system
from numpy import deg2rad


# utility functions for our python scripts are hard-coded here

BFUNC = """

from mathutils import Vector

# These functions are inserted by DAVE.io.blender.py

def insert_objects(filepath,scale=(1,1,1),rotation=(0,0,0), offset=(0,0,0), orientation=(0,0,0), position=(0,0,0) ):
	\"\"\"
	All meshes shall be joined
    
    First rotate (rotation)
	Then scale (scale)
    Then move (offset)

	Then global apply rotation rotate (orientation)
	Then apply global move (position)

	rotations in radians

	\"\"\"
	print('Loading {}'.format(filepath))

	with bpy.data.libraries.load(filepath=filepath, relative=False) as (data_from, data_to):
		data_to.objects.extend(data_from.objects)
	
	for object in data_to.objects:
		print(object.name)

		if object.type == 'MESH':    # only add meshes, materials are automatically included
			bpy.ops.object.add_named(name=object.name)
			# When you use bpy.ops.object.add() the newly created object becomes the active object
			# bpy.context.active_object
			active_object = bpy.context.view_layer.objects.active
			bpy.ops.object.select_all(action='DESELECT')
			active_object.select_set(True)
			# set absolute
			# active_object.location = (0,0,5)
			# active_object.rotation_euler = (1,2,3)
			# active_object.scale = (2,1,1)
<<<<<<< HEAD
            
			# apply transform
			bpy.ops.transform.resize(value=scale)
            
			bpy.ops.transform.rotate(value=rotation[2], orient_axis='Z')
			bpy.ops.transform.rotate(value=rotation[1], orient_axis='Y')
			bpy.ops.transform.rotate(value=rotation[0], orient_axis='X')
			
			bpy.ops.transform.translate(value=offset)
            
			# apply global transforms
			bpy.ops.transform.rotate(value=orientation[2], orient_axis='Z')
			bpy.ops.transform.rotate(value=orientation[1], orient_axis='Y')
			bpy.ops.transform.rotate(value=orientation[0], orient_axis='X')
=======
			# apply transform
			bpy.ops.transform.translate(value=offset)
			bpy.ops.transform.rotate(value=-rotation[0], orient_axis='Z') # blender rotates in opposite direction (2.80)
			bpy.ops.transform.rotate(value=-rotation[1], orient_axis='Y')
			bpy.ops.transform.rotate(value=-rotation[2], orient_axis='X')
			bpy.ops.transform.resize(value=scale)
			# apply global transforms
			bpy.ops.transform.rotate(value=-orientation[0], orient_axis='Z')
			bpy.ops.transform.rotate(value=-orientation[1], orient_axis='Y')
			bpy.ops.transform.rotate(value=-orientation[2], orient_axis='X')
>>>>>>> 871a0c17
			bpy.ops.transform.translate(value=position)

def add_line(p1, p2, diameter, name=None):

    bpy.ops.curve.primitive_bezier_curve_add(enter_editmode=True)
    obj_data = bpy.context.active_object.data
    obj_data.bevel_depth = diameter

    end1 = obj_data.splines[0].bezier_points[0]
    end1.co = p1
    end1.handle_left = p1
    end1.handle_right = p1

    end2 = obj_data.splines[0].bezier_points[1]
    end2.co = p2
    end2.handle_left = p2
    end2.handle_right = p2

    if name is not None:
        bpy.context.active_object.name = name

    bpy.ops.object.mode_set(mode='OBJECT')
"""



def _to_euler(rotation):
    r = Rotation.from_rotvec(deg2rad(rotation))
    return r.as_euler('zyx',degrees=False)




def create_blend_and_open(scene, blender_base_file, blender_result_file, blender_exe_path=None, camera=None):
    create_blend(scene, blender_base_file, blender_result_file, blender_exe_path=blender_exe_path,camera=camera)
    command = '"{}"'.format(blender_result_file)
    system(command)

def create_blend(scene, blender_base_file, blender_result_file, blender_exe_path=None, camera=None):
    tempfile = consts.PATH_TEMP + 'blender.py'

    blender_py_file(scene, tempfile, blender_base_file, blender_result_file,camera=camera)

    if blender_exe_path is None:
        blender_exe_path = consts.BLENDER_EXEC

    command = '""{}" -b --python "{}""'.format(blender_exe_path, tempfile)
    print(command)
    system(command)

def blender_py_file(scene, python_file, blender_base_file, blender_result_file, camera = None):

    code = '# Auto-generated python file for blender\n# Execute using blender.exe -b --python "{}"\n\n'.format(python_file)
    code += 'import bpy\n'
    code += 'bpy.ops.wm.open_mainfile(filepath=r"{}")\n'.format(blender_base_file)
    code += '\n'
    code += BFUNC
    code += '\n'

    for visual in scene.nodes_of_type(dc.Visual):

        """
        A Visual node contains a 3d visual, typically obtained from a .obj file.
        A visual node can be placed on an axis-type node.
    
        It is used for visualization. It does not affect the forces, dynamics or statics.
    
            visual.offset = [0, 0, 0] :: Offset (x,y,z) of the visual. Offset is applied after scaling
            visual.rotation = :: Rotation (rx,ry,rz) of the visual
            visual.scale :: Scaling of the visual. Scaling is applied before offset.
            visual.path :: Filename of the visual
    
            visual.parent :: Parent : Axis-type
    
            parent is an axis type and has .global_position and .global_rotation
        """

        code += '\n# Exporting {}'.format(visual.name)

        # look for the file

        name,_ = splitext(basename(visual.path))

        filename = scene.get_resource_path(name + '.blend')  # raises exception if file is not found

        # the offset needs to be rotated.

        rot = Rotation.from_rotvec(deg2rad(visual.parent.global_rotation))
        rotated_offset = rot.apply(visual.offset)

        code += '\ninsert_objects(filepath=r"{}", scale=({},{},{}), rotation=({},{},{}), offset=({},{},{}), orientation=({},{},{}), position=({},{},{}))'.format(
	                filename,
                    *visual.scale,
                    *_to_euler(visual.rotation),
<<<<<<< HEAD
                    *visual.offset,
                    *_to_euler(visual.parent.global_rotation),
                    *visual.parent.global_position)
=======
                    *rotated_offset,
                    *_to_euler(visual.parent.global_rotation),
                    *visual.parent.global_position)

>>>>>>> 871a0c17

    for cable in scene.nodes_of_type(dc.Cable):
        points = []
        for p in cable._pois:
            points.append(p.global_position)

        n = len(points)
        for i in range(n-1):
            p1 = points[i]
            p2 = points[i+1]
            code += '\nadd_line(({},{},{}),({},{},{}), diameter={}, name = "{}_{}")'.format(*p1, *p2, consts.BLENDER_CABLE_DIA, cable.name, i)

    if camera is not None:
        pos = camera['position']
        dir = camera['direction']

        code += '\n\n# Set the active camera'
        code += '\nobj_camera = bpy.context.scene.camera'
        code += '\nobj_camera.location = ({},{},{})'.format(*pos)
        code += '\ndir = Vector(({},{},{}))\n'.format(*dir)
        code += "\nq = dir.to_track_quat('-Z','Y')\nobj_camera.rotation_euler = q.to_euler()"

    code += '\nbpy.ops.wm.save_mainfile(filepath=r"{}")'.format(blender_result_file)
    # bpy.ops.wm.quit_blender() # not needed

    print(code)

    file = open(python_file, 'w+')
    file.write(code)
    file.close()



<|MERGE_RESOLUTION|>--- conflicted
+++ resolved
@@ -91,22 +91,6 @@
 			# active_object.location = (0,0,5)
 			# active_object.rotation_euler = (1,2,3)
 			# active_object.scale = (2,1,1)
-<<<<<<< HEAD
-            
-			# apply transform
-			bpy.ops.transform.resize(value=scale)
-            
-			bpy.ops.transform.rotate(value=rotation[2], orient_axis='Z')
-			bpy.ops.transform.rotate(value=rotation[1], orient_axis='Y')
-			bpy.ops.transform.rotate(value=rotation[0], orient_axis='X')
-			
-			bpy.ops.transform.translate(value=offset)
-            
-			# apply global transforms
-			bpy.ops.transform.rotate(value=orientation[2], orient_axis='Z')
-			bpy.ops.transform.rotate(value=orientation[1], orient_axis='Y')
-			bpy.ops.transform.rotate(value=orientation[0], orient_axis='X')
-=======
 			# apply transform
 			bpy.ops.transform.translate(value=offset)
 			bpy.ops.transform.rotate(value=-rotation[0], orient_axis='Z') # blender rotates in opposite direction (2.80)
@@ -117,7 +101,6 @@
 			bpy.ops.transform.rotate(value=-orientation[0], orient_axis='Z')
 			bpy.ops.transform.rotate(value=-orientation[1], orient_axis='Y')
 			bpy.ops.transform.rotate(value=-orientation[2], orient_axis='X')
->>>>>>> 871a0c17
 			bpy.ops.transform.translate(value=position)
 
 def add_line(p1, p2, diameter, name=None):
@@ -212,16 +195,10 @@
 	                filename,
                     *visual.scale,
                     *_to_euler(visual.rotation),
-<<<<<<< HEAD
-                    *visual.offset,
-                    *_to_euler(visual.parent.global_rotation),
-                    *visual.parent.global_position)
-=======
                     *rotated_offset,
                     *_to_euler(visual.parent.global_rotation),
                     *visual.parent.global_position)
 
->>>>>>> 871a0c17
 
     for cable in scene.nodes_of_type(dc.Cable):
         points = []

--- conflicted
+++ resolved
@@ -110,14 +110,8 @@
         self.limits = dict()
         """Defines the limits of the nodes properties for calculating a UC"""
 
-        self._valid = True
-        """Turns False if the node in removed from a scene. This is a work-around for weakrefs"""
-
     def __repr__(self):
-        if self.is_valid:
-            return f"{self.name} <{self.__class__.__name__}>"
-        else:
-            return "THIS NODE HAS BEEN DELETED"
+        return f"{self.name} <{self.__class__.__name__}>"
 
     def __str__(self):
         return self.name
@@ -313,14 +307,11 @@
 
     @property
     def is_valid(self):
-<<<<<<< HEAD
-=======
         """Returns True if the node is still present in the scene and/or connected to the core.
         Use this to verify that references to nodes that may have been deleted from the scene in the mean-time are
         still valid.
         #NOGUI
         """
->>>>>>> d5c0fb37
         return self._valid
 
 
@@ -348,9 +339,8 @@
             self._vfNode.name = name
 
     def _delete_vfc(self):
-        name = self._vfNode.name
-        self._vfNode = None  # this node will become invalid.
-        self._scene._vfc.delete(name)
+        self._scene._vfc.delete(self._vfNode.name)
+
 
 class NodeWithCoreParent(CoreConnectedNode):
     """
@@ -5971,9 +5961,6 @@
         self._export_code_with_solved_function = True
         """Wrap solved values in 'solved' function when exporting python code"""
 
-        self.reports = []
-        """List of reports"""
-
         if filename is not None:
             self.load_scene(filename)
 
@@ -5985,12 +5972,6 @@
 
     def clear(self):
         """Deletes all nodes"""
-
-        # manually remove all references to the core
-        # this avoids dangling pointers in copies of nodes
-        for node in self._nodes:
-            node.invalidate()
-            node._delete_vfc()
 
         self._nodes = []
         del self._vfc
@@ -8830,14 +8811,6 @@
                 for key, value in n.limits.items():
                     code.append(f"s['{n.name}'].limits['{key}'] = {value}")
 
-        if self.reports:
-            code.append('\n# Reports')
-            for r in self.reports:
-                yml = r.to_yml()
-                code.append(f'\n# Exporting report {r.name}')
-                code.append(f'report_contents = r"""\n{yml}"""')
-                code.append('s.reports.append(Report(s,yml=report_contents))')
-
 
         return '\n'.join(code)
 

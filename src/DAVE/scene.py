--- conflicted
+++ resolved
@@ -4162,12 +4162,9 @@
         container=None,
         settings=True,
         quick=False,
-<<<<<<< HEAD
         allow_errors_during_load = False
-=======
         do_reports=True,
         do_timeline=True,
->>>>>>> af94b9b9
     ):
         """Copy-paste all nodes of scene "other" into current scene.
 
@@ -4179,13 +4176,9 @@
             settings     : import settings (gravity, wind etc. ) from other scene as well
             prefix       : a prefix is applied to all names of the imported nodes
             quick        : only import the nodes, not the settings, reports, timelines etc
-<<<<<<< HEAD
             allow_errors_during_load : if True then errors during loading are ignored
-=======
             do_reports   : do import reports
             do_timeline  : do import timelines
->>>>>>> af94b9b9
-
 
         Returns:
             Contained (Frame) : if the imported scene is containerized then a reference to the created container is returned.

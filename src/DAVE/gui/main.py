"""

   This is the root module for the graphical user interface.

   The GUI is build using QT / PySide6 and is set-up to be easy to extent.

   The nodeA module (this file) provides the nodeA screen with:
     - A 3D viewer with interaction
     - A method to modify the scene by running python code
     - Opening and saving of models or actions
     - The library browser
     - A timer and animation mechanism
     - A method to switch between workspaces
     - An event system for communication between dock-widgets
     - A data-source for the dock-widgets

    The interface is extended by dockwidgets. These are gui elements (widgets) that can be shown inside the nodeA window.
    Some of the dock-widgets are:
    - the node-tree
    - the node-properties (editor)
    - the node-derived-properties (inspector)



    Dockwidgets can be created by:

    -  creating a new class derived from the guiDockWidget (dockwidget.py)
    -  implement the abstract methods
        - guiCreate : creates the content of the widget
        - guiProcessEvent : is called when the model is changed. The widget should update itself accordingly.
             See guiEventType enum for details.
        - guiDefaultLocation : returns the location where the widget should be shown [optional]
    - Provided interaction with the nodeA module by sending python-code to guiRunCodeCallback()

    EXAMPLE: widget_template_example.py

    -  import the class in this file
    -  implement the activation of the widget in the activate_workspace method of the Gui class


    Animation structure

    The 3D viewer can be animated. This is done on basis of degrees of freedom of the scene.
    Animations can continue as long as the model structure is unchanged.

    Animations can be a "single-run" animation or can be a loop.

    animation
    - current time (time in seconds, reset by start)
    - dof interpolation object
    - final dofs (array)
    - wavefield (WaveField object)

    - is loop     (bool)
    - start()     (terminates the current animation, if any, and starts a new animation)
    - terminate() (terminates the current animation, if and)





"""
import subprocess
from copy import deepcopy
import logging

from DAVE.gui.dialog_blender import ExportToBlenderDialog
from DAVE.gui.dialog_export_package import ExportAsPackageDialog
from DAVE.gui.helpers.my_qt_helpers import DeleteEventFilter, EscKeyPressFilter
from DAVE.gui.helpers.qt_action_draggable import QDraggableNodeActionWidget
from DAVE.gui.widget_watches import WidgetWatches
from DAVE.visual_helpers.vtkBlenderLikeInteractionStyle import DragInfo
from DAVE.gui.widget_BendingMoment import WidgetBendingMoment
from DAVE.gui.widget_footprints import WidgetFootprints
from DAVE.gui.widget_limits import WidgetLimits
from DAVE.gui.widget_painter import WidgetPainters
from DAVE.gui.widget_tags import WidgetTags

"""
  This Source Code Form is subject to the terms of the Mozilla Public
  License, v. 2.0. If a copy of the MPL was not distributed with this
  file, You can obtain one at http://mozilla.org/MPL/2.0/.

  Ruben de Bruin - 2019
"""

import DAVE.auto_download

from PySide6.QtCore import Qt, QMimeData
from PySide6.QtCore import QSettings
from PySide6.QtGui import QIcon, QPixmap, QFont, QFontMetricsF, QCursor, QAction
from PySide6.QtWidgets import (
    QDialog,
    QFileDialog,
    QMessageBox,
    QMenu,
    QWidgetAction,
    QStatusBar,
)


from DAVE.scene import Scene
import DAVE.settings as vfc

from DAVE.gui.forms.main_form import Ui_MainWindow
from DAVE.visual import Viewport, ActorType, DelayRenderingTillDone
from DAVE.gui import new_node_dialog
import DAVE.gui.standard_assets
from DAVE.gui.forms.dlg_solver import Ui_Dialog
from DAVE.gui.forms.dlg_settingsr import Ui_frmSettings
import DAVE.settings
from DAVE.settings_visuals import PAINTERS

# from DAVE.gui.helpers.highlighter import PythonHighlighter
from DAVE.gui.helpers.ctrl_enter import ShiftEnterKeyPressFilter
from DAVE.gui.helpers.qmenu import MenuSlider
from DAVE.gui.forms.menu_nodetypes import Ui_MenuNodes

from IPython.utils.capture import capture_output
import datetime
import time
import scipy.interpolate

# All guiDockWidgets
from DAVE.gui.dockwidget import *
from DAVE.gui.widget_nodetree import WidgetNodeTree
from DAVE.gui.widget_derivedproperties import WidgetDerivedProperties
from DAVE.gui.widget_nodeprops import WidgetNodeProps
from DAVE.gui.widget_dynamic_properties import WidgetDynamicProperties
from DAVE.gui.widget_modeshapes import WidgetModeShapes
from DAVE.gui.widget_ballastconfiguration import WidgetBallastConfiguration
from DAVE.gui.widget_ballastsolver import WidgetBallastSolver
from DAVE.gui.widget_ballastsystemselect import WidgetBallastSystemSelect
from DAVE.gui.widget_airy import WidgetAiry
from DAVE.gui.widget_stability_disp import WidgetDisplacedStability
from DAVE.gui.widget_explore import WidgetExplore
from DAVE.gui.widget_tank_order import WidgetTankOrder
from DAVE.gui.widget_rigg_it_right import WidgetQuickActions
from DAVE.gui.widget_environment import WidgetEnvironment
from DAVE.gui.widget_dof_edit import WidgetDOFEditor
from DAVE.gui.forms.dlg_solver_threaded import Ui_SolverDialogThreaded

import numpy as np
import DAVEcore

# resources
import DAVE.gui.forms.resources_rc

# ========================================================
#   Settings for customization of the GUI
# ========================================================
#
# List with of tupple with (Button text, WORKSPACE_ID)
#
# These buttons are created in the tool-bar.
# Clicking a button will call activate_workspace with WORKSPACE_ID
DAVE_GUI_WORKSPACE_BUTTONS = [
    ("Construct", "CONSTRUCT"),
    ("Explore", "EXPLORE"),
    ("Ballast", "BALLAST"),
    ("Shear and Bending", "MOMENTS"),
    ("Environment", "ENVIRONMENT"),
    ("Stability", "STABILITY"),
    ("Limits", "LIMITS"),
    ("Tags", "TAGS"),
    ("Mode shapes [beta]", "DYNAMICS"),
    ("Airy [beta]", "AIRY"),
]

DAVE_GUI_PLUGINS_INIT = []
DAVE_GUI_PLUGINS_WORKSPACE = []
DAVE_GUI_PLUGINS_CONTEXT = []
DAVE_GUI_PLUGINS_EDITOR = []

# ====================================================


class UndoType(Enum):
    CLEAR_AND_RUN_CODE = 1
    RUN_CODE = 2
    SET_DOFS = 3


class SolverDialog(QDialog, Ui_Dialog):
    def __init__(self, parent=None):
        super(SolverDialog, self).__init__()
        Ui_Dialog.__init__(self)
        self.setupUi(self)
        self.setWindowFlag(Qt.WindowCloseButtonHint, False)
        self.setWindowFlag(Qt.WindowContextHelpButtonHint, False)
        self.setWindowIcon(QIcon(":/icons/cube.png"))


class SolverDialog_threaded(QDialog, Ui_SolverDialogThreaded):
    def __init__(self, parent=None):
        super(SolverDialog_threaded, self).__init__()
        Ui_Dialog.__init__(self)
        self.setupUi(self)
        self.setWindowFlag(Qt.WindowCloseButtonHint, False)
        self.setWindowFlag(Qt.WindowContextHelpButtonHint, False)
        self.setWindowIcon(QIcon(":/icons/cube.png"))


class SettingsDialog(QDialog, Ui_frmSettings):
    def __init__(self, scene, gui, parent=None):
        super(SettingsDialog, self).__init__()
        Ui_frmSettings.__init__(self)
        self.setupUi(self)
        self.setWindowFlag(Qt.WindowContextHelpButtonHint, False)
        self.setWindowIcon(QIcon(":/icons/cube.png"))

        paths_str = [
            "- " + str(p)
            for p in scene.resources_paths
            if p not in gui.additional_user_resource_paths
        ]
        self.label_4.setText("\n".join(paths_str))

        paths_str = [str(p) for p in gui.additional_user_resource_paths]
        self.plainTextEdit.setPlainText("\n".join(paths_str))


class Gui:
    def __init__(
        self,
        scene=None,
        splash=None,
        app=None,
        geometry_scale=-1,
        cog_scale=0.25,
        block=True,
        workspace=None,
        painters=None,
        client_mode=False,
        filename=None,
    ):
        """
        Starts the Gui on scene "scene".

        Normal use:

            Gui(s)

        When stating from jupyter or ipython use:

            %gui qt
            Gui(scene=s, block=False)

        to create a non-blocking ui.

        Args:
            scene:  [None] Scene to view. None creates a new scene
            splash: [None] qt splash screen instance to close
            app:    [None] qt application instance to use. None creates a new instance.
            block:  [True] qt application _exec(). Set to False when using %gui qt in IPython/jupyter
            geometry_scale: geometry scale (visual)
            cog_scale: cog scale (visual)
            workspace (string) : open the workspace with this name
            plugins_init [ () ] : iterable of functions that are to be called at the end of the __init__ function
            painters: [None] (str) painters to activate

        """
        self._client_mode = client_mode

        self.plugins_workspace = DAVE_GUI_PLUGINS_WORKSPACE
        self.plugins_context = DAVE_GUI_PLUGINS_CONTEXT
        self.plugins_editor = DAVE_GUI_PLUGINS_EDITOR

        if app is None:
            if QtWidgets.QApplication.instance() is not None:
                self.app = QtWidgets.QApplication.instance()
            else:
                self.app = QtWidgets.QApplication()
        else:
            self.app = app

<<<<<<< HEAD
        # self.app.setStyle("Fusion")

=======
>>>>>>> 437ce116
        self.app.aboutToQuit.connect(self.onCloseApplication)

        if scene is None:
            scene = Scene()

        # Main Window
        self.MainWindow = QtWidgets.QMainWindow()
        self.ui = Ui_MainWindow()

        self.ui.setupUi(self.MainWindow)
        self.MainWindow.closeEvent = self.closeEvent

        self.statusbar = QStatusBar()
        self.MainWindow.setStatusBar(self.statusbar)
        self.statusbar.mousePressEvent = self.show_python_console

        # ============== private properties ================
        self._codelog = []

        self._animation_start_time = time.time()
        """Time at start of the simulation in seconds (system-time)"""

        self._animation_length = 0
        """The length of the animation in seconds"""

        self._animation_loop = False
        """Animation is a loop"""

        self._animation_final_dofs = None
        """DOFS at termination of the animation"""

        self._animation_keyframe_interpolation_object = None
        """Object that can be called with a time and yields the dofs at that time. t should be [0..._animation_length] """

        self._animation_paused = False
        """Animation paused"""

        self._animation_available = False
        """Animation available"""

        self._animation_current_time = None

        self._animation_speed = 1.0

        # ================= Create globally available properties =======
        self.selected_nodes: [Node] = []
        """A list of selected nodes (if any)"""

        self.scene = scene
        """Reference to a scene"""

        self._solver_mobility = (
            vfc.DAVE_DEFAULT_SOLVER_MOBILITY
        )  # default mobility for the solver
        self._solver_do_solve_linear_first = vfc.DAVE_DEFAULT_SOLVER_DO_LINEAR_FIRST

        self.scene.gui_solve_func = self.solve_statics_using_gui_on_scene

        self.modelfilename = None
        """Open file"""

        self._model_has_changed = False
        """User"""

        self.additional_user_resource_paths = []
        """User-defined additional resource paths, stored on user machine - settings dialog"""

        self._undo_log = []
        self._undo_index = 0
        """Undo log and history"""

        settings = QSettings("rdbr", "DAVE")
        paths_str = settings.value(f"additional_paths")
        if paths_str:
            for p in paths_str.split(";"):
                if p:
                    self.additional_user_resource_paths.append(Path(p))
                    self.scene.resources_paths.append(Path(p))

        self.update_resources_paths()

        # ======================== Modify dock layout options ============

        self.MainWindow.setCorner(Qt.TopRightCorner, Qt.RightDockWidgetArea)
        self.MainWindow.setCorner(Qt.TopLeftCorner, Qt.LeftDockWidgetArea)
        self.MainWindow.setCorner(Qt.BottomRightCorner, Qt.RightDockWidgetArea)
        self.MainWindow.setCorner(Qt.BottomLeftCorner, Qt.LeftDockWidgetArea)

        # ======================== Create 3D viewport ====================
        self.visual = Viewport(scene)
        """Reference to a viewport"""

        if painters is None:
            painters = "Construction"  # use as default

        self.visual.settings.painter_settings = PAINTERS[painters]

        self.ui.cbPainerSelect.addItems([str(k) for k in PAINTERS.keys()])
        self.ui.cbPainerSelect.currentIndexChanged.connect(self.change_paintset)

        if cog_scale >= 0:
            self.visual.cog_scale = cog_scale

        if geometry_scale >= 0:
            self.visual.geometry_scale = geometry_scale

        self.visual.create_node_visuals(recreate=True)
        self.visual.show_embedded(self.ui.frame3d)

        self.visual.position_visuals()
        self.visual.update_visibility()  # apply paint
        self.visual.add_new_node_actors_to_screen()

        self.visual.Style.callbackSelect = self.view3d_select_element
        self.visual.focus_on_selected_object = self.focus_on_selected_object

        # right-click event for
        self.ui.frame3d.setContextMenuPolicy(Qt.CustomContextMenu)
        self.ui.frame3d.customContextMenuRequested.connect(self.rightClickViewport)

        self._timerid = None
        iren = self.visual.renwin.GetInteractor()
        iren.AddObserver("TimerEvent", self.timerEvent)

        # ------ key-presses -----

        self.visual.Style.callbackEscapeKey = self.escPressed
        self.visual.Style.callbackDeleteKey = self.delete_key
        self.visual.Style.callbackFocusKey = self.focus_on_selected_object
        self.visual.Style.callbackStartDrag = self.start_node_drag
        self.visual.Style.callbackEndDrag = self.node_dragged
        self.visual.Style.callbackMeasure = self.measured_in_viewport

        if not self._client_mode:
            # ------ viewport buttons ------

            # right
            self.ui.btnWater.clicked.connect(self.toggle_show_sea)
            self.ui.pbOrigin.clicked.connect(self.toggle_show_origin)
            self.ui.pbUC.clicked.connect(self.toggle_show_UC)
            self.ui.btnBlender.clicked.connect(self.to_blender)
            self.ui.pbCopyViewCode.clicked.connect(self.copy_screenshot_code)
            self.ui.btnSSAO.clicked.connect(self.toggle_SSAO)
            self.ui.btnZoomFit.clicked.connect(self.camera_reset)

            # left
            self.ui.pbUpdate.clicked.connect(
                lambda: self.guiEmitEvent(guiEventType.FULL_UPDATE)
            )
            self.ui.btnSolveStatics.clicked.connect(self.solve_statics)
            # self.ui.btnUndoStatics.clicked.connect(self.undo_solve_statics)

            # bottom
            self.ui.pbExecute.clicked.connect(self.run_code_in_teCode)
            self.ui.pbCopyOutput.clicked.connect(self.feedback_copy)
            self.ui.pbCopyHistory.clicked.connect(self.history_copy)
            self.ui.pbGenerateSceneCode.clicked.connect(self.generate_scene_code)
            self.ui.pbClearCode.clicked.connect(self.clear_code)
            self.ui.tbTidyHistory.clicked.connect(self.tidy_history)

            # ------ animation buttons ------
            self.ui.frameAni.setVisible(False)
            self.ui.btnStopAnimation.clicked.connect(
                lambda: self.animation_terminate(False)
            )
            self.ui.btnPauseAnimation.clicked.connect(
                self.animation_pause_or_continue_click
            )
            self.ui.aniSlider.valueChanged.connect(self.animation_change_time)
            self.ui.sbPlaybackspeed.valueChanged.connect(self.animation_speed_change)

            # ======================== Main Menu entries  ======

            self.ui.actionNew.triggered.connect(self.clear)
            self.ui.actionReload_components.triggered.connect(self.refresh_model)
            self.ui.actionOpen.triggered.connect(self.open)
            self.ui.actionSave.triggered.connect(self.menu_save_model)
            self.ui.actionSave_scene.triggered.connect(self.menu_save_model_as)
            self.ui.actionSettings.triggered.connect(self.show_settings)
            self.ui.actionSave_actions_as.triggered.connect(self.menu_save_actions)
            self.ui.actionImport_sub_scene.triggered.connect(self.menu_import)
            self.ui.actionImport_browser.triggered.connect(self.import_browser)
            self.ui.actionOrcaflex.triggered.connect(self.menu_export_orcaflex_yml)
            self.ui.actionOrcaflex_package.triggered.connect(
                self.menu_export_orcaflex_package
            )
            self.ui.actionBlender.triggered.connect(self.to_blender)
            self.ui.actionSelf_contained_DAVE_package.triggered.connect(
                self.menu_export_DAVE_package
            )

            # --- recent files ---

            self.recent_files = []
            self.ui.menuSolve_Statics.addSeparator()
            for i in range(8):
                action = QAction("none")
                action.triggered.connect(lambda *args, a=i: self.open_recent(a))
                self.recent_files.append(action)
                self.ui.menuSolve_Statics.addAction(action)
            self.update_recent_file_menu()

            # -- drag drop files into DAVE --

            self.ui.frame3d.dropEvent = self.drop
            self.ui.frame3d.dragEnterEvent = self.drag_enter

            # -- visuals --
            self.ui.actionShow_origin.triggered.connect(self.toggle_show_origin)
            self.ui.actionShow_water_plane.triggered.connect(self.toggle_show_sea)
            self.ui.actionShow_force_applying_element.triggered.connect(
                self.toggle_show_force_applying_elements
            )
            # --- label size

            # cog size
            self.ui.menuView.addSeparator()

            self.ui.sliderLabelSize = MenuSlider("Label size")
            self.ui.sliderLabelSize.setMin(0)
            self.ui.sliderLabelSize.setMax(100)
            self.ui.sliderLabelSize.slider.setValue(10)

            def set_label_size(value):
                self.run_code(
                    f"self.visual.settings.label_scale = {value / 20}",
                    guiEventType.VIEWER_SETTINGS_UPDATE,
                )
                self.visual.refresh_embeded_view()

            self.ui.sliderLabelSize.connectvalueChanged(set_label_size)
            self.ui.menuView.addAction(self.ui.sliderLabelSize)

            # ---- label size

            self.ui.sliderGeometrySize = MenuSlider("Geometry size")
            self.ui.sliderGeometrySize.setMin(0)
            self.ui.sliderGeometrySize.slider.setValue(20)

            def set_geo_size(value):
                if value < 1:
                    self.visual.show_geometry = False
                    self.run_code(
                        "self.visual.settings.geometry_scale = 0",
                        guiEventType.VIEWER_SETTINGS_UPDATE,
                    )
                    # self.guiEmitEvent(guiEventType.VIEWER_SETTINGS_UPDATE)
                else:
                    self.visual.show_geometry = True
                    self.run_code(
                        f"self.visual.settings.geometry_scale = {value**(1.8)/100 : .2f}",
                        guiEventType.VIEWER_SETTINGS_UPDATE,
                    )

            self.ui.sliderGeometrySize.connectvalueChanged(set_geo_size)
            self.ui.menuView.addAction(self.ui.sliderGeometrySize)

            # force size
            self.ui.menuView.addSeparator()

            def normalize_force():
                self.run_code(
                    "self.visual.settings.force_do_normalize = not self.visual.settings.force_do_normalize",
                    guiEventType.VIEWER_SETTINGS_UPDATE,
                )

            forcenormalize = self.ui.menuView.addAction("View all forces at same size")
            forcenormalize.setCheckable(True)
            forcenormalize.setChecked(True)
            forcenormalize.triggered.connect(normalize_force)
            self.ui.forcenormalize = forcenormalize

            self.ui.sliderForceSize = MenuSlider("Force size")
            self.ui.sliderForceSize.setMin(0)
            self.ui.sliderForceSize.slider.setValue(20.0)

            def set_force_size(value):
                if value < 1:
                    self.visual.show_force = False
                    self.run_code(
                        "self.visual.settings.force_scale = 0",
                        guiEventType.VIEWER_SETTINGS_UPDATE,
                    )
                    self.visual.refresh_embeded_view()
                else:
                    self.visual.show_force = True
                    self.run_code(
                        f"self.visual.settings.force_scale = {value ** (2) / 10 : .2f}",
                        guiEventType.VIEWER_SETTINGS_UPDATE,
                    )

            self.ui.sliderForceSize.connectvalueChanged(set_force_size)
            self.ui.menuView.addAction(self.ui.sliderForceSize)

            # labels
            self.ui.actionShow_labels.triggered.connect(self.labels_show_hide)

            # cog size
            self.ui.menuView.addSeparator()

            def normalize_cog():
                self.run_code(
                    "self.visual.settings.cog_do_normalize = not self.visual.settings.cog_do_normalize",
                    guiEventType.VIEWER_SETTINGS_UPDATE,
                )

            cognormalize = self.ui.menuView.addAction("View all CoGs at same size")
            cognormalize.setCheckable(True)
            cognormalize.setChecked(False)
            cognormalize.triggered.connect(normalize_cog)
            self.ui.cognormalize = cognormalize

            self.ui.sliderCoGSize = MenuSlider("CoG size")
            self.ui.sliderCoGSize.setMin(0)
            self.ui.sliderCoGSize.slider.setValue(20.0)

            def set_cog_size(value):
                if value < 1:
                    self.visual.show_cog = False
                    self.run_code(
                        f"self.visual.settings.cog_scale = 0",
                        guiEventType.VIEWER_SETTINGS_UPDATE,
                    )
                    self.visual.refresh_embeded_view()
                else:
                    self.visual.show_cog = True
                    self.run_code(
                        f"self.visual.settings.cog_scale = {value ** (1.3) / 100}",
                        guiEventType.VIEWER_SETTINGS_UPDATE,
                    )

            self.ui.sliderCoGSize.connectvalueChanged(set_cog_size)
            self.ui.menuView.addAction(self.ui.sliderCoGSize)

            self.ui.action2D_mode.triggered.connect(self.toggle_2D)
            self.ui.actionX.triggered.connect(
                lambda: self.camera_set_direction((1, 0, 0))
            )
            self.ui.action_x.triggered.connect(
                lambda: self.camera_set_direction((-1, 0, 0))
            )
            self.ui.actionY.triggered.connect(
                lambda: self.camera_set_direction((0, 1, 0))
            )
            self.ui.action_Y.triggered.connect(
                lambda: self.camera_set_direction((0, -1, 0))
            )
            self.ui.actionZ.triggered.connect(
                lambda: self.camera_set_direction((0, 0, -1))
            )
            self.ui.action_Z.triggered.connect(
                lambda: self.camera_set_direction((0, 0, 1))
            )
            self.ui.actionCamera_reset.triggered.connect(self.camera_reset)
            #
            self.ui.actionSet_input_focus_to_viewport.triggered.connect(
                self.focus_on_viewport
            )

            self.ui.pbTop.clicked.connect(self.visual.Style.SetViewZ)
            self.ui.pbFront.clicked.connect(self.visual.Style.SetViewY)
            self.ui.pbSide.clicked.connect(self.visual.Style.SetViewX)
            self.ui.pb3D.clicked.connect(self.toggle_2D)

            # the python console
            self.ui.dockWidget_2.setVisible(False)
            self.ui.actionPython_console_2.triggered.connect(self.show_python_console)

            # dof editor
            self.ui.actionDegrees_of_Freedom_editor.triggered.connect(
                lambda: self.show_guiWidget("DOF Editor")
            )

            self.ui.actionVersion.setText(f"Version {DAVE.__version__}")
            self.ui.actionOnline_help.triggered.connect(
                lambda: subprocess.Popen("explorer https://usedave.nl")
            )

            # ======================= Code-highlighter ==============

            font = QFont()
            font.setPointSize(10)
            font.setFamily("Consolas")
            self.ui.teCode.setFont(font)
            self.ui.teCode.setTabStopDistance(
                QFontMetricsF(self.ui.teCode.font()).horizontalAdvance(" ")
            )

            # self.highlight = PythonHighlighter(self.ui.teCode.document())

            self.teCode_eventFilter = ShiftEnterKeyPressFilter()
            self.teCode_eventFilter.callback = self.run_code_in_teCode
            self.ui.teCode.installEventFilter(self.teCode_eventFilter)

            # ======================== Docks ====================
            self.guiWidgets = dict()
            """Dictionary of all created guiWidgets (dock-widgets)"""

            # def set_pb_style(pb):
            #     pb.setFlat(True)
            #     pb.setCheckable(True)
            #     pb.setAutoExclusive(True)
            #     pb.setStyleSheet("text-decoration: underline;")
            #     self.ui.toolBar.addWidget(pb)

            # Workspace buttons
            btnConstruct = QtWidgets.QPushButton()
            btnConstruct.setText("&0. Library")
            btnConstruct.clicked.connect(self.import_browser)
            btnConstruct.setFlat(True)
            self.ui.toolBar.addWidget(btnConstruct)

            for i, button in enumerate(DAVE_GUI_WORKSPACE_BUTTONS):
                name = button[0]
                workspace_id = button[1]

                btn = QtWidgets.QPushButton()
                if i < 9:
                    btn.setText(f"&{i+1} {name}")
                else:
                    btn.setText(f"{i + 1} {name}")
                btn.pressed.connect(
                    lambda *args, wsid=workspace_id: self.activate_workspace(wsid)
                )

                # btn.setFlat(True)
                btn.setCheckable(True)
                btn.setAutoExclusive(True)
                # btn.setStyleSheet("text-decoration: underline;")
                self.ui.toolBar.addWidget(btn)
                self.ui.toolBar.setMinimumHeight(btn.minimumSizeHint().height())

            # self.ui.toolBar.layout().setContentsMargins(-2, 0, 0, 0)
            self.ui.toolBar.setStyleSheet("QToolBar{spacing:0px;}")
            # self.ui.toolBar

            space = QtWidgets.QWidget()
            space.setSizePolicy(
                QtWidgets.QSizePolicy.Expanding, QtWidgets.QSizePolicy.Preferred
            )
            self.ui.toolBar.addWidget(space)

            self._active_workspace = None

            # call plugin(s)

            for plugin_init in DAVE_GUI_PLUGINS_INIT:
                plugin_init(self)

            # ---------- activate workspace (if any)

            if workspace is None:
                self.activate_workspace("CONSTRUCT")
            else:
                self.activate_workspace(workspace)

            # ========== undo log =======

            self.ui.actionUndo.triggered.connect(self.undo)
            self.ui.actionRedo.triggered.connect(self.redo)

        else:
            # Client mode
            self.guiWidgets = dict()

            self.ui.frameAni.setVisible(False)
            self.ui.dockWidget_2.setVisible(False)

            self.scene.new_component("all", path="res: client_scene.dave")

            self.show_guiWidget("Watches")
            self._active_workspace = "Client"

            self.guiSelectNode("all")
            self.show_guiWidget("Properties")

            self.guiEmitEvent(guiEventType.FULL_UPDATE)

        # ======================== Finalize ========================
        self.MainWindow.show()

        self.MainWindow.setMinimumWidth(1400)

        if isinstance(filename, str):
            self.open_file(filename)

        if splash:
            splash.finish(self.MainWindow)

        self.visual.zoom_all()

        if block:
            self.ui.pbUpdate.setVisible(False)
            self.ui.pbCopyViewCode.setVisible(False)
            self.app.exec_()

    def menu_export_DAVE_package(self, *args):
        d = ExportAsPackageDialog()
        d.show(self.scene, str(self.scene.current_directory))

    def focus_on_viewport(self, *args):
        # Executed when escape is pressed
        if self.visual.vtkWidget.hasFocus():
            self.escPressed()
        else:
            self.visual.vtkWidget.setFocus()

    def show_python_console(self, *args):
        self.ui.dockWidget_2.show()

    def new_scene(self):
        self.scene.clear()
        self.guiEmitEvent(guiEventType.FULL_UPDATE)

    def show_settings(self):
        dlg = SettingsDialog(scene=self.scene, gui=self)
        result = dlg.exec_()
        if result > 0:
            text = dlg.plainTextEdit.toPlainText()
            paths = text.split("\n")

            self.additional_user_resource_paths.clear()
            for p in paths:
                if p:
                    self.additional_user_resource_paths.append(Path(p))
                settings = QSettings("rdbr", "DAVE")
                paths_str = ";".join(
                    [str(p) for p in self.additional_user_resource_paths]
                )
                settings.setValue(f"additional_paths", paths_str)

        self.update_resources_paths()

    def update_resources_paths(self):
        """Updates the global settings.DAVE_RESOURCES_PATHS and current scene to include the user-defined dirs

        Note: removing paths requires a program restart
        """

        for p in self.additional_user_resource_paths:
            if p not in DAVE.settings.RESOURCE_PATH:
                DAVE.settings.RESOURCE_PATH.append(p)
                self.scene.resources_paths.append(p)

    def labels_show_hide(self):
        if self.visual.settings.label_scale > 0:
            self.visual.settings.label_scale = 0
        else:
            self.visual.settings.label_scale = 1.0
        self.ui.actionShow_labels.setChecked(self.visual.settings.label_scale > 0)
        self.visual.update_visibility()
        self.visual.refresh_embeded_view()

    def toggle_2D(self):
        flat = self.visual.toggle_2D()
        self.ui.pb3D.setChecked(flat)
        self.ui.action2D_mode.setChecked(flat)
        self.visual.refresh_embeded_view()

    def refresh_model(self):
        """Full model refresh to reload components"""
        code = self.scene.give_python_code()
        self.scene.clear()
        self.scene.run_code(code)
        self.guiEmitEvent(guiEventType.FULL_UPDATE)

    def delete_key(self):
        """Delete key pressed in either main-form or viewport"""

        names = [node.name for node in self.selected_nodes]

        need_refresh = False
        for name in names:
            # does the node still exist?
            if self.scene.node_exists(name):
                need_refresh = True
                self.run_code(
                    f"s.delete('{name}')", event=None
                )  # send event once after all nodes have been deleted

        if need_refresh:
            self.guiEmitEvent(guiEventType.MODEL_STRUCTURE_CHANGED)
            self.select_none()

    def change_paintset(self):
        """Updates the paintset of the viewport to the value of cbPainterSelect"""

        with DelayRenderingTillDone(self.visual):
            # Clear selection to make sure that the paint is updated for all actors
            selected_node_names = [node.name for node in self.selected_nodes]
            self.select_none()

            current_set = self.ui.cbPainerSelect.currentText()
            self.visual.settings.painter_settings = PAINTERS[current_set]
            self.visual.update_visibility()

            # and restore the selection afterwards
            if selected_node_names:
                self.guiSelectNode(selected_node_names[0])

    def activate_paintset(self, name):
        """Sets the current text of the combobox to the given paint-set name. This triggers activation
        of the new paint set.

        This action is not executed if the currently active paint-set name contains "custom"
        """

        cb = self.ui.cbPainerSelect  # alias

        if "custom" not in cb.currentText():  # do not change if set to custom
            items = [cb.itemText(i) for i in range(cb.count())]
            if name in items:
                self.ui.cbPainerSelect.setCurrentText(
                    name
                )  # this triggers the change_paintset event
            else:
                print(items)
                raise ValueError(
                    f"No paint-set with name {name}. Available names are printed above"
                )

    def copy_screenshot_code(self):
<<<<<<< HEAD
        sea = self.visual.settings.show_global
=======
        sea = self.visual.settings.show_sea
>>>>>>> 437ce116
        camera_pos = self.visual.screen.camera.GetPosition()
        lookat = self.visual.screen.camera.GetFocalPoint()

        code = f"show(s, camera_pos = ({camera_pos[0]:.3},{camera_pos[1]:.3},{camera_pos[2]:.3}), "

        if self.visual.screen.camera.GetParallelProjection():
            code += f"\n     projection = '2d',"
            code += f"\n     scale = {self.visual.screen.camera.GetParallelScale()},"

            direction = np.array(lookat) - np.array(camera_pos)
            norm = np.linalg.norm(direction)
            if norm > 1e-9:
                direction = direction / norm
            direction = np.round(direction, 2)
            t = 0.98

            if direction[0] > t:
                lookat = "x"
            elif direction[1] > t:
                lookat = "y"
            elif direction[2] > t:
                lookat = "z"
            if direction[0] < -t:
                lookat = "-x"
            elif direction[1] < -t:
                lookat = "-y"
            elif direction[2] < -t:
                lookat = "-z"

        if isinstance(lookat, str):
            code += f"\n     lookat = '{lookat}',"
        else:
            code += f"\n     lookat = ({lookat[0]:.3},{lookat[1]:.3},{lookat[2]:.3}),"

        settings = self.visual.settings  # alias
        defaults = DAVE.settings_visuals.ViewportSettings()

        for key, value in settings.__dict__.items():
            if key == "painter_settings":
                continue

            if value != getattr(defaults, key):
                code += f"\n     {key} = {value},"

        code += f"\n     painters = '{self.ui.cbPainerSelect.currentText()}',"
        code += f"\n     zoom_fit = False)"

        print(code)
        self.app.clipboard().setText(code)

    def escPressed(self):
        self.animation_terminate()  # terminate any running animations
        self.select_none()

    def select_none(self):
        if self.selected_nodes:
            self.selected_nodes.clear()
            if "Properties" in self.guiWidgets:
                if self.guiWidgets["Properties"].node_picker is None:
                    self.guiWidgets["Properties"].setVisible(False)
            self.guiEmitEvent(guiEventType.SELECTION_CHANGED)

    def focus_on_selected_object(self):
        """Moves the viewport view to the selected object"""

        if self.selected_nodes:
            node = self.selected_nodes[0]
            visual = self.visual.actor_from_node(node)

            if visual is not None:
                position = visual.center_position
                print(f"focusing camera to {node.name} at {position}")
                self.visual.focus_on(position)

                self.refresh_3dview()

    def savepoint_restore(self):
        if self.scene._savepoint is not None:
            self.animation_terminate(keep_current_dofs=True)

        if self.scene.savepoint_restore():
            self.select_none()
            self.guiEmitEvent(guiEventType.MODEL_STRUCTURE_CHANGED)

    def close_all_open_docks(self):
        for g in self.guiWidgets.values():
            g.close()

    def activate_workspace(self, name):
        self._active_workspace = name

        self.animation_terminate()
        self.savepoint_restore()

        self.activate_paintset("Construction")

        if name == "PAINTERS":
            self.show_guiWidget("vanGogh", WidgetPainters)

        if name == "CONSTRUCT":
            self.close_all_open_docks()
            self.show_guiWidget("Node Tree", WidgetNodeTree)
            self.show_guiWidget("Properties", WidgetNodeProps)
            self.show_guiWidget("Quick actions", WidgetQuickActions)
            self.show_guiWidget("Watches")

        if name == "EXPLORE":
            self.close_all_open_docks()
            self.show_guiWidget("Node Tree", WidgetNodeTree)
            self.show_guiWidget("Derived Properties", WidgetDerivedProperties)
            self.show_guiWidget("Explore 1-to-1", WidgetExplore)
            self.show_guiWidget("Watches")

        if name == "DYNAMICS":
            self.close_all_open_docks()
            self.show_guiWidget("Properties - dynamic", WidgetDynamicProperties)
            self.show_guiWidget("Mode-shapes", WidgetModeShapes)

        if name == "BALLAST":
            self.close_all_open_docks()
            self.show_guiWidget("BallastSystemSelect")
            self.show_guiWidget("Tanks")
            self.show_guiWidget("Ballast Solver")
            self.show_guiWidget("TankReOrder")
            if self.visual.settings.label_scale == 0:
                self.labels_show_hide()
            self.activate_paintset("Ballast")

        if name == "ENVIRONMENT":
            self.show_guiWidget("Environment", WidgetEnvironment)

        if name == "STABILITY":
            self.close_all_open_docks()
            self.show_guiWidget("Stability", WidgetDisplacedStability)

        if name == "LIMITS":
            self.close_all_open_docks()
            self.show_guiWidget("Limits and UCs", WidgetLimits)
            if not self.visual.settings.paint_uc:
                self.toggle_show_UC()

        if name == "TAGS":
            self.show_guiWidget("Tags", WidgetTags)

        if name == "MOMENTS":
            self.close_all_open_docks()
            self.show_guiWidget("Footprints", WidgetFootprints)
            self.show_guiWidget("Graph", WidgetBendingMoment)
            self.activate_paintset("Footprints")

        if name == "AIRY":
            self.scene.savepoint_make()
            self.close_all_open_docks()
            code = "from DAVE.frequency_domain import prepare_for_fd\nprepare_for_fd(s)"
            self.run_code(code, guiEventType.MODEL_STRUCTURE_CHANGED)
            self.show_guiWidget("Airy waves", WidgetAiry)

        for plugin in self.plugins_workspace:
            plugin(self, name)

        self.visual.update_visibility()

    def import_browser(self):
        G = DAVE.gui.standard_assets.Gui()
        r = G.showModal()

        if r is not None:
            file = r[0]
            container = r[1]
            prefix = r[2]
            code = 's.import_scene("{}", containerize={}, prefix="{}")'.format(
                file, container, prefix
            )
            self.run_code(code, guiEventType.MODEL_STRUCTURE_CHANGED)

            self.activate_workspace("CONSTRUCT")

    # ============== File open / recent / drag-drop functions ===========

    def drag_enter(self, event):
        if event.mimeData().hasText():
            event.accept()

    def drop(self, event):
        filename = event.mimeData().text()

        from pathlib import Path
        from urllib.parse import urlparse

        filename = urlparse(filename)[2]
        filename = filename[1:]
        p = Path(filename)

        if p.exists():
            try:
                self.open_file(p)
            except:
                raise ValueError(f"Could not open file {filename}")
        else:
            raise ValueError(f"Could not open file {filename}")

    def get_recent(self):
        settings = QSettings("rdbr", "DAVE")
        files = []
        for i in range(8):
            files.append(settings.value(f"recent{i}", ""))
        return files

    def add_to_recent_file_menu(self, filename):
        settings = QSettings("rdbr", "DAVE")

        files = self.get_recent()

        if filename in files:
            files.remove(filename)

        files = [filename, *files]
        for i in range(8):
            files.append(settings.setValue(f"recent{i}", files[i]))

        self.update_recent_file_menu()

    def update_recent_file_menu(self):
        files = self.get_recent()
        for i in range(8):
            if files[i]:
                self.recent_files[i].setText(f"&{i+1} " + str(files[i]))
            else:
                self.recent_files[i].setText("recent files will appear here")

    def open_recent(self, i):
        filename = self.recent_files[i].text()
        if filename == "recent files will appear here":
            return
        filename = filename[3:]

        self.open_file(filename)

    # ============== Animation functions =============

    def animation_running(self):
        """Returns true is an animation is running"""
        return self._timerid is not None

    def timerEvent(self, a, b):
        if self._timerid is None:  # timer is going to be destroyed
            return

        t = (
            time.time() - self._animation_start_time
        )  # time since start of animation in [s]

        t *= self._animation_speed

        if self._animation_loop:
            t = np.mod(t, self._animation_length)
        else:
            if t > self._animation_length:
                self.animation_terminate()
                return

        self.animation_activate_time(t)

        self.ui.aniSlider.setValue(t * 1000)

    def animation_speed_change(self):
        self._animation_speed = self.ui.sbPlaybackspeed.value()

    def animation_activate_time(self, t):
        self._animation_current_time = t
        dofs = self._animation_keyframe_interpolation_object(t)
        self.scene._vfc.set_dofs(dofs)
        self.visual.update_dynamic_waveplane(t)
        self.guiEmitEvent(guiEventType.MODEL_STATE_CHANGED)

    def animation_terminate(self, keep_current_dofs=False):
        # if not self.animation_running():
        #    return # nothing to destroy
        if not self._animation_available:
            return

        self.ui.frameAni.setVisible(False)

        # print('Destroying timer')
        if self._timerid is not None:
            to_be_destroyed = self._timerid
            self._timerid = None
            iren = self.visual.renwin.GetInteractor()
            iren.DestroyTimer(to_be_destroyed)

        self._animation_available = False
        self.visual.remove_dynamic_wave_plane()

        # restore DOFs
        if not keep_current_dofs:
            self.scene._vfc.set_dofs(self._animation_final_dofs)
            self.visual.quick_updates_only = False
            self.guiEmitEvent(guiEventType.MODEL_STATE_CHANGED)
        self.visual.quick_updates_only = False

    def animation_start(
        self,
        t,
        dofs,
        is_loop,
        final_dofs=None,
        do_not_reset_time=False,
        show_animation_bar=True,
    ):
        """Start a new animation

        Args:
            t:    List of times at keyframes
            dofs: List of dofs at keyframes
            is_loop: Should animation be played in a loop (bool)
            final_dofs : [optional] DOFS to be set when animation is finished or terminated. Defaults to last keyframe
            do_not_reset_time : do not reset the time when starting the animation, this means the loop continues where it was.


        """
        self.animation_terminate(keep_current_dofs=False)  # end old animation, if any

        if len(dofs) != len(t):
            raise ValueError("dofs and t should have the same length (list or tuple)")

        self._animation_length = np.max(t)
        self._animation_keyframe_interpolation_object = scipy.interpolate.interp1d(
            t, dofs, axis=0
        )
        self._animation_loop = is_loop

        if final_dofs is None:
            final_dofs = dofs[-1]

        self._animation_final_dofs = final_dofs
        if not do_not_reset_time:
            self._animation_start_time = time.time()

        self.visual.quick_updates_only = True

        self.ui.aniSlider.setMaximum(1000 * self._animation_length)
        self.ui.frameAni.setVisible(show_animation_bar)

        self._animation_available = True

        if not show_animation_bar:  # override pause for short animations
            self.ui.btnPauseAnimation.setChecked(False)
            self._animation_paused = False

        if not self._animation_paused:
            iren = self.visual.renwin.GetInteractor()
            if self._timerid is None:
                self._timerid = iren.CreateRepeatingTimer(
                    round(1000 / DAVE.settings.GUI_ANIMATION_FPS)
                )

            else:
                raise Exception("could not create new timer, old timer is still active")

    def animation_pause(self):
        """Pauses a running animation"""

        if self._animation_paused:
            return

        if self._timerid is not None:
            to_be_destroyed = self._timerid
            self._timerid = None
            iren = self.visual.renwin.GetInteractor()
            iren.DestroyTimer(to_be_destroyed)

        self._animation_paused = True

    def animation_continue(self):
        if not self._animation_paused:
            return

        if self._animation_available:
            if self._timerid is None:
                iren = self.visual.renwin.GetInteractor()
                self._timerid = iren.CreateRepeatingTimer(
                    round(1000 / DAVE.settings.GUI_ANIMATION_FPS)
                )

        self._animation_paused = False

    def animation_pause_or_continue_click(self):
        """Pauses or continues the animation"""
        if not self.ui.btnPauseAnimation.isChecked():
            self.animation_continue()
        else:
            self.animation_pause()
            remember = self.visual.quick_updates_only
            self.visual.quick_updates_only = False
            self.animation_activate_time(self.ui.aniSlider.value() / 1000)
            self.visual.quick_updates_only = remember

    def animation_change_time(self):
        # only works if animation is paused
        if not self._animation_paused:
            return

        t = self.ui.aniSlider.value() / 1000

        with DelayRenderingTillDone(self.visual):
            remember = self.visual.quick_updates_only
            self.visual.quick_updates_only = False
            self.animation_activate_time(t)
            self.visual.quick_updates_only = remember

    # =================================================== end of animation functions ==================

    # ==== undo functions ====

    def undo(self):
        self._undo_index -= 1
        if self._undo_index < 0:
            QMessageBox.information(
                self.ui.widget, "Undo", "Can not undo any further", QMessageBox.Ok
            )

            self._undo_index = 0
            return

        if self._undo_index == len(self._undo_log) - 1:
            # Make an undo point for the current state
            self._undo_log.append(
                (UndoType.CLEAR_AND_RUN_CODE, self.scene.give_python_code())
            )

        self.activate_undo_index(self._undo_index)

    def redo(self):
        self._undo_index += 1
        if self._undo_index > len(self._undo_log) - 1:
            QMessageBox.information(
                self.ui.widget, "Redo", "Can not redo any further", QMessageBox.Ok
            )
            self._undo_index = len(self._undo_log) - 1
            return

        self.activate_undo_index(self._undo_index)

    def activate_undo_index(self, index):
        print(f"Activating undo index {index} of {len(self._undo_log)-1}")

        undo_type, undo_contents = self._undo_log[index]  # unpack

        if undo_type == UndoType.CLEAR_AND_RUN_CODE or undo_type == UndoType.RUN_CODE:
            # capture selected node names before deleting the scene
            selected_names = [node.name for node in self.selected_nodes]

            if undo_type == UndoType.CLEAR_AND_RUN_CODE:
                self.scene.clear()

            self.scene.run_code(undo_contents)

            try:
                nodes = [
                    self.scene[node] for node in selected_names
                ]  # selected nodes may not exist anymore
            except:
                nodes = []

            self.selected_nodes.clear()  # do not re-assign, docks keep a reference to this list
            self.selected_nodes.extend(nodes)

            self.guiEmitEvent(guiEventType.FULL_UPDATE)
            self.give_feedback(
                f"Activating undo index {index} of {len(self._undo_log)-1}"
            )

        elif undo_type == UndoType.SET_DOFS:
            if undo_contents is not None:
                self.scene._vfc.set_dofs(undo_contents)  # UNDO SOLVE STATICS"
                self.guiEmitEvent(guiEventType.MODEL_STATE_CHANGED)
                self.give_feedback(
                    f"Activating undo index {index} of {len(self._undo_log)} - Solve-statics reverted"
                )

    def add_undo_point(self, undo_type=UndoType.CLEAR_AND_RUN_CODE, code=""):
        logging.info(f"Creating undo point with type {undo_type}")

        if undo_type == UndoType.CLEAR_AND_RUN_CODE:
            """Adds the current model to the undo-list"""
            if len(self._undo_log) > self._undo_index:
                self._undo_log = self._undo_log[: self._undo_index]
            self._undo_log.append(
                (UndoType.CLEAR_AND_RUN_CODE, self.scene.give_python_code())
            )

        elif undo_type == UndoType.RUN_CODE:
            self._undo_log.append((UndoType.RUN_CODE, code))

        elif undo_type == UndoType.SET_DOFS:
            self._undo_log.append((UndoType.SET_DOFS, self.scene._vfc.get_dofs()))

        else:
            raise Exception("Unsupported undo type")

        self._undo_index = len(self._undo_log)
        logging.info(f"current log index = number of points = {self._undo_index}")

    # / undo functions

    def closeEvent(self, event):
        """This is the on-close for the main window"""
        if self.maybeSave():
            event.accept()
        else:
            event.ignore()

    def onCloseApplication(self):
        """This is the on-close for the Application"""

        self.visual.shutdown_qt()
        print(
            "-- closing the gui : these were the actions you performed while the gui was open --"
        )
        print(self.give_clean_history())

    def measured_in_viewport(self, distance):
        self.give_feedback(
            f"View-plane distance = {distance:.3f}m\n (does not measure depth)"
        )

    def show_exception(self, e):
        self.give_feedback(e, style=1)

    def give_feedback(self, what, style=0):
        self.ui.teFeedback.setText(str(what))
        if style == 0:
            self.ui.teFeedback.setStyleSheet("background-color: white;")
        elif style == 1:
            self.ui.teFeedback.setStyleSheet("background-color: pink;")

        self.statusbar.showMessage(str(what))

        if not self.ui.dockWidget_2.isVisible() and style == 1:
            tool_long = len(what) > 1000 or len(what.split("\n")) > 30

            short = what[-1000:]
            short = "\n".join(short.split("\n")[-30:])

            if tool_long:
                print(what)
                QMessageBox.warning(
                    self.ui.widget,
                    "error",
                    short
                    + "\n\n !!! first part omitted,\n see (python) console for full error message",
                    QMessageBox.Ok,
                )
            else:
                QMessageBox.warning(self.ui.widget, "error", what, QMessageBox.Ok)

    def run_code(self, code, event, store_undo=True, sender=None):
        """Runs the provided code

        If successful, add code to history and create an undo point
        If not, set code as current code

        Args:
            - event : the event to send after running the code
            - store_undo : store undo information AFTER running code

        """
        if isinstance(code, (list, tuple)):
            code = "\n".join(code)

        start_time = datetime.datetime.now()
        self._model_has_changed = True

        before = self.scene._nodes.copy()

        s = self.scene

        self.ui.pbExecute.setStyleSheet("background-color: yellow;")
        if not self.ui.teCode.hasFocus():
            self.ui.teCode.setPlainText(
                code
            )  # do not replace if we are currently editing

        self.app.processEvents()

        if store_undo:
            self.add_undo_point()

        self.ui.teFeedback.setStyleSheet("")
        self.ui.teFeedback.clear()

        select_node_name_edit_field = False

        with capture_output() as c:
            try:
                glob_vars = globals()
                glob_vars.update(DAVE.settings.DAVE_ADDITIONAL_RUNTIME_MODULES)
                glob_vars["s"] = self.scene
                glob_vars["self"] = self

                exec(code, glob_vars)

                if c.stdout:
                    self.give_feedback(c.stdout, style=0)
                else:
                    self.give_feedback(code, style=0)

                self._codelog.append(code)
                self.ui.teHistory.append(code)
                self.tidy_history()

                self.ui.teHistory.verticalScrollBar().setValue(
                    self.ui.teHistory.verticalScrollBar().maximum()
                )  # scroll down all the way

                # See if selected nodes are still valid and identical to the ones
                to_be_removed = []
                for node in self.selected_nodes:
                    if node not in self.scene._nodes:
                        to_be_removed.append(node)

                for node in to_be_removed:
                    self.selected_nodes.remove(node)

                # if we created something new, then select it (or its manager)
                emitted = False
                for node in self.scene._nodes:
                    if node not in before:
                        logging.info(f"New node detected: {node.name}")

                        self.selected_nodes.clear()

                        if node.manager is not None:
                            self.guiSelectNode(node.manager)
                            select_node_name_edit_field = True
                        else:
                            self.guiSelectNode(node)
                            select_node_name_edit_field = True

                        emitted = True
                        break

                if event is not None:
                    self.guiEmitEvent(event, sender=sender)

                if to_be_removed and not emitted:
                    self.guiEmitEvent(
                        guiEventType.SELECTED_NODE_MODIFIED, sender=sender
                    )

            except Exception as E:
                self.ui.teCode.clear()
                self.ui.teCode.append(code)

                self.ui.teCode.update()
                self.ui.teCode.repaint()

                message = c.stdout + "\n" + str(E) + "\n\nWhen running: \n\n" + code
                self.show_exception(message)

            self.ui.pbExecute.setStyleSheet("")
            self.ui.pbExecute.update()

            self.ui.teFeedback.verticalScrollBar().setValue(
                self.ui.teFeedback.verticalScrollBar().maximum()
            )  # scroll down all the way

            if select_node_name_edit_field:
                self.place_input_focus_on_name_of_node()

    def place_input_focus_on_name_of_node(self):
        """Places the input focus on the name of the node such that the user can directly change it if needed"""
        if "Properties" in self.guiWidgets:
            props = self.guiWidgets["Properties"]
            props._node_name_editor.ui.tbName.setFocus()
            props._node_name_editor.ui.tbName.selectAll()

    def stop_solving(self):
        self._terminate = True

    def solve_statics(self, timeout_s=0.5, called_by_user=True):
        self.scene.solve_activity_desc = "Solving static equilibrium"

        self.solve_statics_using_gui_on_scene(
            scene_to_solve=self.scene,
            timeout_s=timeout_s,
            called_by_user=called_by_user,
        )

        self.give_feedback(
            f"Solved statics - remaining error = {self.scene._vfc.Emaxabs} kN or kNm"
        )

    def solve_statics_using_gui_on_scene(
        self, scene_to_solve, timeout_s=0.5, called_by_user=True
    ):
        scene_to_solve.update()

        if called_by_user:
            self.add_undo_point(undo_type=UndoType.SET_DOFS)

        old_dofs = scene_to_solve._vfc.get_dofs()

        if len(old_dofs) == 0:  # no degrees of freedom
            if called_by_user:
                msgBox = QMessageBox()
                msgBox.setText("No degrees of freedom - nothing to solve")
                msgBox.setWindowTitle("DAVE")
                msgBox.exec_()
                self.guiEmitEvent(guiEventType.MODEL_STATE_CHANGED)
                print("No dofs")

            return True

        self._dialog = None
        result = False  # default

        if scene_to_solve.USE_NEW_SOLVER:
            start_time = datetime.datetime.now()

            D0 = self.scene._vfc.get_dofs()

            self.__BackgroundSolver = DAVEcore.BackgroundSolver(self.scene._vfc)
            self.__BackgroundSolver.mobility = self._solver_mobility
            self.__BackgroundSolver.do_solve_linear_first = (
                self._solver_do_solve_linear_first
            )
<<<<<<< HEAD
            running = self.__BackgroundSolver.Start()
            if not running:
                return True  # system already converged, nothing started so nothing to wait for
=======
            self.__BackgroundSolver.Start()
>>>>>>> 437ce116

            dialog = SolverDialog_threaded()
            dialog.pbAccept.setEnabled(False)
            dialog.frame.setVisible(False)

            def show_settings(*args):
                dialog.frame.setVisible(True)

            dialog.pbShowControls.clicked.connect(show_settings)

            def terminate(*args):
                self.__BackgroundSolver.Stop()

                # restore original state
                self.scene._vfc.set_dofs(D0)
                self.visual.position_visuals()
                self.visual.refresh_embeded_view()
                result = False

            dialog.pbTerminate.clicked.connect(terminate)

            def reset(*args):
                self.scene._vfc.set_dofs(D0)
                self.__BackgroundSolver.Stop()
                self.__BackgroundSolver = DAVEcore.BackgroundSolver(self.scene._vfc)
                self.__BackgroundSolver.mobility = self._solver_mobility
                self.__BackgroundSolver.do_solve_linear_first = (
                    self._solver_do_solve_linear_first
                )
                self.__BackgroundSolver.Start()

            dialog.pbReset.clicked.connect(reset)

            def accept(*args):
                dofs = self.__BackgroundSolver.DOFs
                self.__BackgroundSolver.Stop()
                self.scene._vfc.set_dofs(dofs)

            dialog.pbAccept.clicked.connect(accept)

            def change_mobility(position, *args):
                self.__BackgroundSolver.mobility = position
                self._solver_mobility = position
                dialog.lbMobility.setText(f"{position}%")

            dialog.mobilitySlider.valueChanged.connect(change_mobility)
            dialog.mobilitySlider.setSliderPosition(self._solver_mobility)

            def change_do_linear_first(*args):
                self._solver_do_solve_linear_first = dialog.cbLinearFirst.isChecked()

            dialog.cbLinearFirst.setChecked(self._solver_do_solve_linear_first)
            dialog.cbLinearFirst.toggled.connect(change_do_linear_first)

            self.MainWindow.setEnabled(False)
            dialog_open = False

            while self.__BackgroundSolver.Running:
                time_diff = datetime.datetime.now() - start_time
                secs = time_diff.total_seconds()

                dofs = self.__BackgroundSolver.DOFs
                if dofs:
                    dialog.pbAccept.setEnabled(True)

                    text = ""
                    if self.__BackgroundSolver.RunningLinear:
                        text = "Working on linear degrees of freedom only\n"
                    text += f"Error norm = {self.__BackgroundSolver.Enorm:.6e}\nError max-abs {self.__BackgroundSolver.Emaxabs:.6e}\nMaximum error at {self.__BackgroundSolver.Emaxabs_where}"
                    dialog.lbInfo.setText(text)

                    if secs > 0.5:  # else use animation
                        self.scene._vfc.set_dofs(dofs)
                        self.visual.position_visuals()
                        self.visual.refresh_embeded_view()

                dialog.setWindowOpacity(min(secs - 0.1, 1))  # fade in the window slowly

                if secs > 0.1:  # and open only after 0.1 seconds
                    if not dialog_open:
                        dialog.show()
                        dialog_open = True

                self.app.processEvents()

            if self.__BackgroundSolver.Converged:
                dofs = self.__BackgroundSolver.DOFs
                self.scene._vfc.set_dofs(dofs)
                self.scene.update()
                self.give_feedback(
                    f"Converged with Error norm = {self.__BackgroundSolver.Enorm} | max-abs {self.__BackgroundSolver.Emaxabs} in {self.__BackgroundSolver.Emaxabs_where}"
                )
                result = True

            if dialog_open:
                dialog.close()

            self.MainWindow.setEnabled(True)

            # Animate if little time has passed
            time_diff = datetime.datetime.now() - start_time
            secs = time_diff.total_seconds()
            if secs < 0.5:
                if DAVE.settings.GUI_DO_ANIMATE and called_by_user:
                    new_dofs = scene_to_solve._vfc.get_dofs()
                    self.animate_change(D0, new_dofs, 10)

        else:
            # define the terminate control
            self._terminate = False

            def should_we_stop():
                return self._terminate

            # define the feedback control
            self._feedbackcounter = 0

            def feedback(message):
                self._feedbackcounter += 1  # skip the first
                if self._feedbackcounter < 2:
                    return

                if self._dialog is None:
                    self._dialog = SolverDialog()
                    self._dialog.btnTerminate.clicked.connect(self.stop_solving)
                    self._dialog.label.setText(self.scene.solve_activity_desc)
                    self._dialog.show()

                self._dialog.label_2.setText(message)

                self._dialog.update()

                self.visual.position_visuals()
                self.visual.refresh_embeded_view()
                self.app.processEvents()

            # execute the solver
            result = scene_to_solve._solve_statics_with_optional_control(
                feedback_func=feedback,
                do_terminate_func=should_we_stop,
                timeout_s=timeout_s,
            )

            # close the dialog.
            # if this was a short solve,
            if self._dialog is not None:
                self._dialog.close()

            else:  # animate the change
                if DAVE.settings.GUI_DO_ANIMATE and called_by_user:
                    new_dofs = scene_to_solve._vfc.get_dofs()
                    self.animate_change(old_dofs, new_dofs, 10)

        if called_by_user:
            self.guiEmitEvent(guiEventType.MODEL_STATE_CHANGED)
            self._codelog.append("s.solve_statics()")

        return result

    def animate_change(self, old_dof, new_dof, n_steps):
        """Animates from old_dof to new_dofs in n_steps"""

        if len(old_dof) != len(new_dof):
            return

        dt = DAVE.settings.GUI_SOLVER_ANIMATION_DURATION / n_steps

        t = []
        dofs = []

        old_dof = np.array(old_dof)
        new_dof = np.array(new_dof)

        for i in range(n_steps + 1):
            factor = i / n_steps
            old = 0.5 + 0.5 * np.cos(3.14159 * factor)

            t.append(dt * i)
            dofs.append((1 - old) * new_dof + old * old_dof)

        self.animation_start(t, dofs, is_loop=False, show_animation_bar=False)

    def to_blender(self):
        from DAVE.io.blender import create_blend_and_open

        if self.animation_running():
            dofs = []

            n_frames = np.round(self._animation_length)
            for t in np.linspace(0, self._animation_length, int(n_frames)):
                dofs.append(self._animation_keyframe_interpolation_object(t))

        else:
            dofs = None
        #
        # create_blend_and_open(
        #     self.scene, animation_dofs=dofs, wavefield=self.visual._wavefield
        # )
        if getattr(self, "blender_dialog", None) is None:
            self.blender_dialog = ExportToBlenderDialog()

        self.blender_dialog.show(
            self.scene, animation_dofs=dofs, wavefield=self.visual._wavefield
        )
<<<<<<< HEAD
=======

    def toggle_show_sea(self):
        self.visual.settings.show_sea = not self.visual.settings.show_sea
        self.ui.actionShow_water_plane.setChecked(self.visual.settings.show_sea)
        self.ui.btnWater.setChecked(self.visual.settings.show_sea)
        self.guiEmitEvent(guiEventType.VIEWER_SETTINGS_UPDATE)
>>>>>>> 437ce116

    def toggle_show_origin(self):
        self.visual.settings.show_origin = not self.visual.settings.show_origin
        self.ui.actionShow_origin.setChecked(self.visual.settings.show_origin)
        self.ui.pbOrigin.setChecked(self.visual.settings.show_origin)
        self.guiEmitEvent(guiEventType.VIEWER_SETTINGS_UPDATE)

    def toggle_show_UC(self):
        self.visual.settings.paint_uc = not self.visual.settings.paint_uc

        self.ui.pbUC.setChecked(self.visual.settings.paint_uc)
        self.guiEmitEvent(guiEventType.VIEWER_SETTINGS_UPDATE)

    def toggle_show_force_applying_elements(self):
        self.visual.show_meshes = self.ui.actionShow_force_applying_element.isChecked()
        self.guiEmitEvent(guiEventType.VIEWER_SETTINGS_UPDATE)

    def camera_set_direction(self, vector):
        self.visual.Style.SetCameraPlaneDirection(vector)
        self.guiEmitEvent(guiEventType.VIEWER_SETTINGS_UPDATE)

    def camera_reset(self):
        self.visual.zoom_all()  # this function takes care of ignoring the sea-plane
        # self.visual.Style.ZoomFit()
        # self.visual.refresh_embeded_view()

    def toggle_SSAO(self):
        if self.ui.btnSSAO.isChecked():
            self.visual.EnableSSAO()
        else:
            self.visual.DisableSSAO()
        self.visual.refresh_embeded_view()

    def clear(self):
        self.run_code("s.clear()", guiEventType.FULL_UPDATE)
        self._model_has_changed = False
        self.modelfilename = None
        self.MainWindow.setWindowTitle(f"DAVE [unnamed scene]")

    def open_file(self, filename):
        current_directory = Path(filename).parent
        code = f's.clear()\ns.current_directory = r"{current_directory}"\ns.load_scene(r"{filename}")'

        try:
            self.run_code(code, guiEventType.FULL_UPDATE)
        except:
            self._model_has_changed = False
            self.modelfilename = None
            self.MainWindow.setWindowTitle(
                f"DAVE - Error during load ; partially loaded model"
            )
            return

        self.modelfilename = filename

        name_and_ext = str(Path(filename).name)

        self._model_has_changed = False
        self.MainWindow.setWindowTitle(
            f"DAVE [{str(self.scene.current_directory)}] - {name_and_ext} "
        )
        self.add_to_recent_file_menu(filename)
        self.visual.zoom_all()

    def _get_filename_using_dialog(self):
        folder = self.scene.current_directory
        filename, _ = QFileDialog.getOpenFileName(
            filter="*.dave", caption="DAVE models", dir=str(folder)
        )

        return filename

    def open(self):
        filename = self._get_filename_using_dialog()
        if filename:
            self.open_file(filename)

    def menu_import(self):
        filename = self._get_filename_using_dialog()

        if filename:
            code = 's.import_scene(r"{}")'.format(filename)
            self.run_code(code, guiEventType.MODEL_STRUCTURE_CHANGED)
            self.visual.update_visibility()

    def menu_save_model(self):
        if self.modelfilename is None:
            self.menu_save_model_as()
            return

        code = 's.save_scene(r"{}")'.format(self.modelfilename)
        self.run_code(code, guiEventType.NOTHING)
        self._model_has_changed = False
        self.give_feedback(f"File saved: [{self.modelfilename}]")

    def menu_save_model_as(self):
        if self.modelfilename is not None:
            dir = str(Path(self.modelfilename).parent)
        else:
            dir = str(self.scene.resources_paths[-2])  # most typical work-path

        filename, _ = QFileDialog.getSaveFileName(
            filter="*.dave",
            caption="Scene files",
            dir=dir,
        )
        if filename:
            code = 's.save_scene(r"{}")'.format(filename)
            self.run_code(code, guiEventType.NOTHING)

            self._model_has_changed = False
            self.modelfilename = filename
            self.MainWindow.setWindowTitle(f"DAVE [{self.modelfilename}]")

            self.add_to_recent_file_menu(filename)

    def maybeSave(self):
        if not self._model_has_changed:
            return True

        ret = QMessageBox.question(
            self.MainWindow,
            "Message",
            "<h4><p>The scene has unsaved changes.</p>\n"
            "<p>Do you want to save changes?</p></h4>",
            QMessageBox.Yes | QMessageBox.Discard | QMessageBox.Cancel,
        )

        if ret == QMessageBox.Yes:
            if self.modelfilename is None:
                self.menu_save_model_as()
                return False
            else:
                self.menu_save_model()
                return True

        if ret == QMessageBox.Cancel:
            return False

        return True

    def menu_export_orcaflex_yml(self):
        filename, _ = QFileDialog.getSaveFileName(
            filter="*.yml",
            caption="Orcaflex .yml file",
            directory=self.scene.resources_paths[0],
        )
        if filename:
            code = 'from DAVE.io.orcaflex import export_ofx_yml\nexport_ofx_yml(s,r"{}")'.format(
                filename
            )
            self.run_code(code, guiEventType.NOTHING)

    def menu_export_orcaflex_package(self):
        filename, _ = QFileDialog.getSaveFileName(
            filter="*.py",
            caption="Python files",
            directory=self.scene.resources_paths[0],
        )
        if filename:
            python_file = filename
            ofx_file = python_file + ".yml"
            code = 'from DAVE.io.orcaflex import export_ofx_yml, write_ofx_run_and_collect_script\nexport_ofx_yml(s,r"{}")'.format(
                ofx_file
            )
            code += '\nwrite_ofx_run_and_collect_script(r"{}", r"{}")'.format(
                python_file, ofx_file
            )
            self.run_code(code, guiEventType.NOTHING)

    def tidy_history(self):
        self.ui.teHistory.setText(self.give_clean_history())

    def give_clean_history(self):
        prev_line = ""

        f = []
        for s in self._codelog:
            # filter repeated assignments to same target
            if s.split("=")[0] == prev_line.split("=")[0]:
                prev_line = s
                continue

            f.append(prev_line)
            prev_line = s

        f.append(prev_line)

        return "\n".join(f)

    def menu_save_actions(self):
        filename, _ = QFileDialog.getSaveFileName(
            filter="*.dave",
            caption="Scene files",
            directory=self.scene.resources_paths[0],
        )
        if filename:
            prev_line = ""

            f = open(filename, "w+")
            for s in self._codelog:
                # filter repeated assignments to same target
                if s.split("=")[0] == prev_line.split("=")[0]:
                    prev_line = s
                    continue

                f.write(prev_line + "\n")
                prev_line = s

            f.write(prev_line + "\n")
            f.close()

    def feedback_copy(self):
        self.app.clipboard().setText(self.ui.teFeedback.toPlainText())

    def history_copy(self):
        self.app.clipboard().setText(self.ui.teHistory.toPlainText())

    def clear_code(self):
        self.ui.teCode.clear()
        self.ui.teCode.setFocus()

    def generate_scene_code(self):
        self.ui.teFeedback.setText(self.scene.give_python_code())

    def run_code_in_teCode(self):
        code = self.ui.teCode.toPlainText()
        self.run_code(code, guiEventType.FULL_UPDATE)

    def rightClickViewport(self, point):
        globLoc = self.ui.frame3d.mapToGlobal(point)
        name = None
        try:
            name = self.selected_nodes[0].name
        except:
            pass

        self.openContextMenyAt(name, globLoc)

    def selected_nodes_of_instance(self, req_class):
        """Returns a list of nodes that are selected and are an instance of the requested class"""
        return [node for node in self.selected_nodes if isinstance(node, req_class)]

    def openContextMenyAt(self, node_name, globLoc):
        menu = QtWidgets.QMenu()

        if node_name is not None:
            node = self.scene[node_name]

            if node._manager is None:

                def edit():
                    self.selected_nodes.clear()
                    self.guiSelectNode(node_name)
                    self.show_guiWidget(
                        "Properties", WidgetNodeProps
                    )  # people often close this one

                menu.addAction("Edit {}".format(node_name), edit)
                menu.addAction(
                    "Derived Properties",
                    lambda *args: self.show_guiWidget(
                        "Derived Properties", WidgetDerivedProperties
                    ),
                )

                showhide = menu.addAction("Visible")
                showhide.setCheckable(True)

                showhide.setChecked(node.visible)

                if node.visible:
                    showhide.triggered.connect(
                        lambda: self.run_code(
                            f"s['{node_name}'].visible = False",
                            guiEventType.VIEWER_SETTINGS_UPDATE,
                        )
                    )
                else:
                    showhide.triggered.connect(
                        lambda: self.run_code(
                            f"s['{node_name}'].visible = True",
                            guiEventType.VIEWER_SETTINGS_UPDATE,
                        )
                    )

                def delete():
                    self.run_code(
                        's.delete("{}")'.format(node_name),
                        guiEventType.MODEL_STRUCTURE_CHANGED,
                    )

                def dissolve():
                    self.run_code(
                        's.dissolve("{}")'.format(node_name),
                        guiEventType.MODEL_STRUCTURE_CHANGED,
                    )

                menu.addAction("Delete {}".format(node_name), delete)
                menu.addAction("Dissolve (Evaporate) {}".format(node_name), dissolve)

                menu.addSeparator()

                def copy_python_code():
                    code = self.scene[node_name].give_python_code()
                    print(code)
                    self.app.clipboard().setText(code)

                menu.addAction("Copy python code", copy_python_code)
                menu.addSeparator()

                def duplicate():
                    code = f"s.duplicate_node('{node_name}')"
                    self.run_code(code, guiEventType.MODEL_STRUCTURE_CHANGED)

                def duplicate_branch():
                    code = f"s.duplicate_branch('{node_name}')"
                    self.run_code(code, guiEventType.MODEL_STRUCTURE_CHANGED)

                    # self.guiSelectNode(name_of_duplicate)

                if isinstance(node, (Frame, Point)):
                    if self.scene.nodes_with_parent(node):
                        menu.addAction("Duplicate", duplicate_branch)

                if isinstance(node, Cable):
                    menu.addAction(
                        "Convert Cable --> Sling",
                        lambda *args: self.run_code(
                            f"s.to_sling(s['{node.name}'])",
                            guiEventType.MODEL_STRUCTURE_CHANGED,
                        ),
                    )

                if isinstance(node, Sling):
                    menu.addAction(
                        "Convert Sling --> Cable",
                        lambda *args: self.run_code(
                            f"s.to_cable(s['{node.name}'])",
                            guiEventType.MODEL_STRUCTURE_CHANGED,
                        ),
                    )

                if type(node) == RigidBody:
                    menu.addAction(
                        "Downgrade Body --> Frame",
                        lambda *args: self.run_code(
                            f"s.to_frame(s['{node.name}'])",
                            guiEventType.MODEL_STRUCTURE_CHANGED,
                        ),
                    )

                if type(node) == Frame:
                    menu.addAction(
                        "Upgrade Frame --> Body",
                        lambda *args: self.run_code(
                            f"s.to_rigidbody(s['{node.name}'])",
                            guiEventType.MODEL_STRUCTURE_CHANGED,
                        ),
                    )

                menu.addAction("Duplicate node", duplicate)

                menu.addSeparator()
                menu.addSeparator()

        wa = QtWidgets.QWidgetAction(None)

        ui = Ui_MenuNodes()
        widget = QtWidgets.QWidget()
        ui.setupUi(widget)
        wa.setDefaultWidget(widget)

        ui.pbPoint.clicked.connect(self.new_point)
        ui.pbCircle.clicked.connect(self.new_circle)
        ui.pbAxis.clicked.connect(self.new_frame)
        ui.pbBody.clicked.connect(self.new_body)
        ui.pbGeometricContact.clicked.connect(self.new_geometric_contact)

        ui.pbSpring2D.clicked.connect(self.new_connector2d)
        ui.pbSpring6D.clicked.connect(self.new_linear_connector)

        ui.pbForce.clicked.connect(self.new_force)
        ui.pbWindArea.pressed.connect(self.new_windarea)
        ui.pbCurrentArea.pressed.connect(self.new_currentarea)

        ui.pbContactShape.clicked.connect(self.new_contactmesh)
        ui.pbContactBall.clicked.connect(self.new_contactball)
        ui.pbSPMT.clicked.connect(self.new_spmt)

        ui.pbTank.clicked.connect(self.new_tank)
        ui.pbBuoyancyShape.clicked.connect(self.new_buoyancy_mesh)
        ui.pbLinearBuoyancy.clicked.connect(self.new_linear_hydrostatics)
        ui.pbWaveInteraction.clicked.connect(self.new_waveinteraction)

        ui.pbCable.clicked.connect(self.new_cable)
        ui.pbSling.clicked.connect(self.new_sling)
        ui.pbShackle.clicked.connect(self.new_shackle)
        ui.pbBeam.clicked.connect(self.new_beam)

        ui.pbVisual.clicked.connect(self.new_visual)
        ui.pbComponent.clicked.connect(self.new_component)

        menu.addAction(wa)

        for plugin in self.plugins_context:
            plugin(menu, node_name, self)

        menu.exec_(globLoc)

    def new_frame(self):
        self.new_something(new_node_dialog.add_frame)

    def new_body(self):
        self.new_something(new_node_dialog.add_body)

    def new_point(self):
        self.new_something(new_node_dialog.add_poi)

    def new_cable(self):
        self.new_something(new_node_dialog.add_cable)

    def new_force(self):
        self.new_something(new_node_dialog.add_force)

    def new_windarea(self):
        self.new_something(new_node_dialog.add_windarea)

    def new_currentarea(self):
        self.new_something(new_node_dialog.add_currentarea)

    def new_circle(self):
        self.new_something(new_node_dialog.add_sheave)

    def new_linear_connector(self):
        self.new_something(new_node_dialog.add_linear_connector)

    def new_connector2d(self):
        self.new_something(new_node_dialog.add_connector2d)

    def new_beam(self):
        self.new_something(new_node_dialog.add_beam_connector)

    def new_linear_hydrostatics(self):
        self.new_something(new_node_dialog.add_linear_hydrostatics)

    def new_visual(self):
        self.new_something(new_node_dialog.add_visual)

    def new_component(self):
        self.new_something(new_node_dialog.add_component)

    def new_buoyancy_mesh(self):
        self.new_something(new_node_dialog.add_buoyancy)

    def new_tank(self):
        self.new_something(new_node_dialog.add_tank)

    def new_contactmesh(self):
        self.new_something(new_node_dialog.add_contactmesh)

    def new_contactball(self):
        self.new_something(new_node_dialog.add_contactball)

    def new_waveinteraction(self):
        self.new_something(new_node_dialog.add_waveinteraction)

    def new_shackle(self):
        self.new_something(new_node_dialog.add_shackle)

    def new_sling(self):
        self.new_something(new_node_dialog.add_sling)

    def new_spmt(self):
        self.new_something(new_node_dialog.add_spmt)

    def new_geometric_contact(self):
        msgBox = QMessageBox()
        msgBox.setText(
            "To create a Geometric Contact:\n\nDrag a circle onto another circle (in the node-tree)"
        )
        msgBox.setWindowTitle("Geometric contact")
        msgBox.exec_()

    def new_something(self, what):
        r = what(self.scene, self.selected_nodes)
        if r:
            self.run_code("s." + r, guiEventType.MODEL_STRUCTURE_CHANGED)
            # self.guiEmitEvent(guiEventType.SELECTION_CHANGED)
            # added_node = self.scene._nodes[-1]
            # self.guiSelectNode(added_node)

    # ================= viewer code ===================

    def view3d_select_element(self, props):
        # info is a list of props
        # at least a single prop is present
        #
        # we need to find the corresponding node

        if self._client_mode:
            return

        nodes = [self.visual.node_from_vtk_actor(prop) for prop in props]
        nodes = [
            node for node in nodes if node is not None
<<<<<<< HEAD
        ]  # remove nones (not all actors have an associated node, for example the sea has none)
=======
        ]  # remove nones (not all actors have a associated node, for example the sea has none)
>>>>>>> 437ce116
        nodes = list(set(nodes))  # make unique

        # find all managers (recursively)
        added = True
        while added:
            added = False
            for node in tuple(nodes):
                if node.manager is not None:
                    if node.manager not in nodes:
                        nodes.append(node.manager)
                        added = True

        added = True
        while added:
            added = False
            for node in tuple(nodes):
                parent = getattr(node, "parent", None)
                if parent:
                    if parent not in nodes:
                        nodes.append(parent)
                        added = True

        # We now have a list of all nodes that the user may want to select.
        # If we have a length 1 then it is easy
        # if more, then show a context-menu

        # Even with length 1, we may still want to show a context menu such that
        # the user can drag the selected node to somewhere.
        # Implement by checking if the SHIFT, ALT or CTRL keys are down
        # If so, show the context menu

        if self.app.keyboardModifiers() and (QtCore.Qt.KeyboardModifier.ControlModifier or QtCore.Qt.KeyboardModifier.AltModifier or QtCore.Qt.KeyboardModifier.ShiftModifier):
            pass
        else:
            if len(nodes) == 1:
                self._user_clicked_node(nodes[0])
                return

        # order in some logical way
        # unmanaged nodes go first

        i = 0
        for _ in range(len(nodes)):
            if nodes[i].manager is not None:
                nodes.append(nodes.pop(i))
            else:
                i += 1

        menu = QtWidgets.QMenu()

        for node in nodes:
            if node.manager is None:
                text = f"{node.name}\t[{node.class_name}]"
            else:
                text = (
                    f"{node.name}\t[{node.class_name}]\t managed by {node.manager.name}"
                )
<<<<<<< HEAD

            # action = menu.addAction(
            #     text, lambda n=node, *args: self._user_clicked_node(n)
            # )

            action = QDraggableNodeActionWidget(text, mime_text=node.name)
            action.clicked.connect(lambda n=node, *args: self._user_clicked_node(n, args))

            menu.addAction(action)
=======

            action = menu.addAction(
                text, lambda n=node, *args: self._user_clicked_node(n)
            )
>>>>>>> 437ce116

            if node.manager is None:
                action.setBold(True)
            else:
                if (
                    getattr(node, "_editor_widget_types_when_managed", None) is not None
                ):  # for partially managed nodes
<<<<<<< HEAD
                    action.setBold(True)

        # See if there are multiple nodes with the same class
        # if so, offer a menu option to select all of them

        class_names = [node.class_name for node in nodes]
        class_names = list(set(class_names))  # make unique

        for class_name in class_names:
            nodes_with_class = [node for node in nodes if node.class_name == class_name]
            if len(nodes_with_class) > 1:
                menu.addAction(
                    f"Select all {class_name}s",
                    lambda nodes=nodes_with_class, *args: self.guiSelectNodes(nodes),
                )

        menu.exec_(QCursor.pos())

    def _user_clicked_node(self, node, event = None):

=======
                    font = action.font()
                    font.setBold(True)
                    action.setFont(font)

        menu.exec_(QCursor.pos())

        # old code
        #
        # node = self.visual.node_from_vtk_actor(props[0])
        #
        # if node is None:
        #     print("Could not find node for this actor")
        #     self.selected_nodes.clear()
        #     self.guiEmitEvent(guiEventType.SELECTION_CHANGED)
        #
        # # find the higest manager of this node
        # manager = node.manager
        # if manager is not None:
        #     while manager.manager is not None:
        #         manager = manager.manager
        #
        #     if manager in self.selected_nodes:
        #         self.selected_nodes.remove(manager)
        #         self.guiSelectNode(node)
        #     else:
        #         if node in self.selected_nodes:
        #             self.selected_nodes.remove(node)
        #         self.guiSelectNode(manager)
        #
        #     return
        #
        # else:
        #
        #     _node = node
        #     if node in self.selected_nodes:
        #         # if the is already selected, then select something different
        #
        #         self.selected_nodes.remove(node)
        #
        #         # # if node has a manager, then select the manager
        #         # if node.manager is not None:
        #         #     self.guiSelectNode(node.manager)
        #         #     return
        #
        #         # cycle between node and its parent
        #         try:
        #             node = node.parent
        #         except:
        #             try:
        #                 node = node.master
        #             except:
        #                 try:
        #                     node = node.slave
        #                 except:
        #                     try:
        #                         node = node._pois[0]
        #                     except:
        #                         pass
        #
        #     if node is None:  # in case the parent or something was none
        #         node = _node
        #
        # if node is None:  # sea or something
        #     self.selected_nodes.clear()
        # else:
        #     self.guiSelectNode(node.name)

    def _user_clicked_node(self, node):
>>>>>>> 437ce116
        if node is None:  # sea or something
            self.selected_nodes.clear()
            self.guiEmitEvent(guiEventType.SELECTION_CHANGED)
        elif node in self.selected_nodes:
            self.selected_nodes.remove(node)
            self.guiEmitEvent(guiEventType.SELECTION_CHANGED)
        else:
            self.guiSelectNode(node.name)

    def visual_update_selection(self):
        """Updates the _is_selected and _is_sub_selected properties of the visuals, then re-applies paint"""

        visually_selected_nodes = self.selected_nodes.copy()

        for node in self.selected_nodes:
            if isinstance(node, Manager):
                visually_selected_nodes.extend(
                    self.scene.nodes_managed_by(node, recursive=True)
                )

        # loop over visuals, and set _is_selected or _is_sub_selected based on the referenced node

        for v in self.visual.node_visuals:
            if v.node in visually_selected_nodes:
                v._is_selected = True
            else:
                v._is_selected = False

        # check sub-selection - but only for nodes that are not yet selected

        for v in self.visual.node_visuals:
            try:
                parent = v.node.parent
            except:
                continue

            if parent in visually_selected_nodes:
                if not v._is_selected:
                    v._is_sub_selected = (
                        True  # can not be sub-selected if already selected
                    )
            else:
                v._is_sub_selected = False

        self.visual.update_visibility()  # update paint

    # ================= guiWidget codes

    def guiEmitEvent(self, event, sender=None):
        with DelayRenderingTillDone(
            self.visual
        ):  # temporary freezes rendering and calls update afterwards
            for widget in self.guiWidgets.values():
                if not (widget is sender):
                    if widget.isVisible():
                        widget.guiEvent(event)

            # update the visual as well
            if event == guiEventType.SELECTION_CHANGED:
                self.visual_update_selection()
                return

            if event == guiEventType.SELECTED_NODE_MODIFIED:
                self.visual.add_new_node_actors_to_screen()
                if self.visual.settings.paint_uc:
                    self.visual.update_visibility()
                self.visual.position_visuals()
                return

            if event == guiEventType.MODEL_STATE_CHANGED:
                if self.visual.settings.paint_uc:
                    self.visual.update_visibility()
                self.visual.position_visuals()
                return

            if event == guiEventType.ENVIRONMENT_CHANGED:
                self.visual.position_visuals()
                return

            if event == guiEventType.VIEWER_SETTINGS_UPDATE:
                self.visual.update_visibility()
                self.visual.position_visuals()
                return

            if event == guiEventType.MODEL_STEP_ACTIVATED:
                if self.visual.settings.paint_uc:
                    self.visual.update_visibility()
                self.visual.position_visuals()
                return

            self.visual.create_node_visuals()
            self.visual.add_new_node_actors_to_screen()
            self.visual.position_visuals()
            self.visual_update_selection()

    def guiSelectNodes(self, nodes):
        """Replace or extend the current selection with the given nodes (depending on keyboard-modifiers). Nodes may be passed as strings or nodes, but must be an tuple or list."""

        assert isinstance(
            nodes, (tuple, list)
        ), f"Nodes must be an iterable, but is {type(nodes)}"

        nodes = [self.scene._node_from_node_or_str(node) for node in nodes]
        last_node = nodes[-1]
        first_nodes = nodes[:-1]

        if not (
            self.app.keyboardModifiers() and QtCore.Qt.KeyboardModifier.ControlModifier
        ):
            self.selected_nodes.clear()

        self.selected_nodes.extend(first_nodes)
        self.guiSelectNode(last_node, extend=True)

    def guiSelectNode(self, node_name, extend=False):
        # Select a node with name, pass None to deselect all

        old_selection = self.selected_nodes.copy()

        if not (
            (
                self.app.keyboardModifiers()
                and QtCore.Qt.KeyboardModifier.ControlModifier
            )
            or extend
        ):
            self.selected_nodes.clear()

        node = None
        if node_name is not None:
            node = self.scene._node_from_node_or_str(node_name)
            if node not in self.selected_nodes:
                self.selected_nodes.append(node)

        if self.selected_nodes:
            if self._active_workspace in ["CONSTRUCT", "TimeLine"]:
                if "Properties" in self.guiWidgets:
                    if not self.guiWidgets["Properties"].isVisible():
                        self.guiWidgets["Properties"].setVisible(True)
                        self.guiEmitEvent(
                            guiEventType.SELECTION_CHANGED
                        )  # force update

        # Get the screen position of the just selected visual
        #
        if node is not None:
            if self.visual.vtkWidget.hasFocus():
                self.move_floating_widgets_away_from_cursor()

        if old_selection != self.selected_nodes:
            self.guiEmitEvent(guiEventType.SELECTION_CHANGED)

    def move_floating_widgets_away_from_cursor(self):
        for w in self.guiWidgets.values():
            w.move_away_from_cursor()

    def show_guiWidget(self, name, widgetClass=None):
        if widgetClass is None:
            if name not in DAVE_GUI_DOCKS:
                print(DAVE_GUI_DOCKS.keys())
                raise ValueError(
                    f"Can not activate dock with name {name}, available names are {DAVE_GUI_DOCKS.keys()}"
                )

            widgetClass = DAVE_GUI_DOCKS[
                name
            ]  # TODO, make this the default and remove the widgetClass argument

        if name in self.guiWidgets:
            d = self.guiWidgets[name]
        else:
            print("Creating {}".format(name))

            d = widgetClass(self.MainWindow)
            d.setWindowTitle(name)
            location = d.guiDefaultLocation()
            if location is None:
                d.setFloating(True)
            else:
                self.MainWindow.addDockWidget(d.guiDefaultLocation(), d)
            self.guiWidgets[name] = d

            d.guiScene = self.scene
            d.guiEmitEvent = self.guiEmitEvent
            d.guiRunCodeCallback = self.run_code
            d.guiSelectNode = self.guiSelectNode
            d.guiSelection = self.selected_nodes
            d.guiPressSolveButton = self.solve_statics
            d.gui = self

            if widgetClass == WidgetQuickActions:
                self.MainWindow.resizeDocks([d], [6], Qt.Horizontal)

        d.show()
        d._active = True
        d.guiEvent(guiEventType.FULL_UPDATE)

    # =============================

    def refresh_3dview(self):
        self.visual.refresh_embeded_view()

    # --- dragging actors ---

    def start_node_drag(self):
        """Start node drag in viewport
        Actual selection shall be a single node
        That single node shall be movable (extends Frame, Point, Visual)
        """

        # only works on one node
        if len(self.selected_nodes) != 1:
            self.give_feedback(
                f"Can not start drag - number of selected nodes should be exactly 1 but is {len(self.selected_nodes)}",
                style=1,
            )
            return

        node = self.selected_nodes[0]

        nodes = [node]

        while True:
            if isinstance(node, (Frame, Point)):
                self._dragged_node = node
                logging.info(f"Starting drag on {node.name}")
                self.visual.initialize_node_drag(nodes)
                break

            parent = getattr(node, "parent", None)

            if parent is None:
                break

            node = node.parent
            nodes.append(node)

    def node_dragged(self, info: DragInfo):  # callback from self.visual.Style
        """Apply the translation of the dragged node"""

        node = self._dragged_node
        old_position = np.array(node.global_position)
        new_position = old_position + info.delta

        code = f"s['{node.name}'].global_position = ({new_position[0]:.3f},{new_position[1]:.3f},{new_position[2]:.3f})"
        self.run_code(code, guiEventType.MODEL_STATE_CHANGED, store_undo=True)


# ======================================

if __name__ == "__main__":
    from DAVE import *

    s = Scene()
    Gui(s)<|MERGE_RESOLUTION|>--- conflicted
+++ resolved
@@ -274,11 +274,7 @@
         else:
             self.app = app
 
-<<<<<<< HEAD
-        # self.app.setStyle("Fusion")
-
-=======
->>>>>>> 437ce116
+
         self.app.aboutToQuit.connect(self.onCloseApplication)
 
         if scene is None:
@@ -901,11 +897,8 @@
                 )
 
     def copy_screenshot_code(self):
-<<<<<<< HEAD
-        sea = self.visual.settings.show_global
-=======
         sea = self.visual.settings.show_sea
->>>>>>> 437ce116
+
         camera_pos = self.visual.screen.camera.GetPosition()
         lookat = self.visual.screen.camera.GetFocalPoint()
 
@@ -1633,13 +1626,9 @@
             self.__BackgroundSolver.do_solve_linear_first = (
                 self._solver_do_solve_linear_first
             )
-<<<<<<< HEAD
             running = self.__BackgroundSolver.Start()
             if not running:
                 return True  # system already converged, nothing started so nothing to wait for
-=======
-            self.__BackgroundSolver.Start()
->>>>>>> 437ce116
 
             dialog = SolverDialog_threaded()
             dialog.pbAccept.setEnabled(False)
@@ -1844,15 +1833,12 @@
         self.blender_dialog.show(
             self.scene, animation_dofs=dofs, wavefield=self.visual._wavefield
         )
-<<<<<<< HEAD
-=======
 
     def toggle_show_sea(self):
         self.visual.settings.show_sea = not self.visual.settings.show_sea
         self.ui.actionShow_water_plane.setChecked(self.visual.settings.show_sea)
         self.ui.btnWater.setChecked(self.visual.settings.show_sea)
         self.guiEmitEvent(guiEventType.VIEWER_SETTINGS_UPDATE)
->>>>>>> 437ce116
 
     def toggle_show_origin(self):
         self.visual.settings.show_origin = not self.visual.settings.show_origin
@@ -2359,11 +2345,7 @@
         nodes = [self.visual.node_from_vtk_actor(prop) for prop in props]
         nodes = [
             node for node in nodes if node is not None
-<<<<<<< HEAD
         ]  # remove nones (not all actors have an associated node, for example the sea has none)
-=======
-        ]  # remove nones (not all actors have a associated node, for example the sea has none)
->>>>>>> 437ce116
         nodes = list(set(nodes))  # make unique
 
         # find all managers (recursively)
@@ -2421,7 +2403,6 @@
                 text = (
                     f"{node.name}\t[{node.class_name}]\t managed by {node.manager.name}"
                 )
-<<<<<<< HEAD
 
             # action = menu.addAction(
             #     text, lambda n=node, *args: self._user_clicked_node(n)
@@ -2431,12 +2412,6 @@
             action.clicked.connect(lambda n=node, *args: self._user_clicked_node(n, args))
 
             menu.addAction(action)
-=======
-
-            action = menu.addAction(
-                text, lambda n=node, *args: self._user_clicked_node(n)
-            )
->>>>>>> 437ce116
 
             if node.manager is None:
                 action.setBold(True)
@@ -2444,7 +2419,6 @@
                 if (
                     getattr(node, "_editor_widget_types_when_managed", None) is not None
                 ):  # for partially managed nodes
-<<<<<<< HEAD
                     action.setBold(True)
 
         # See if there are multiple nodes with the same class
@@ -2465,76 +2439,6 @@
 
     def _user_clicked_node(self, node, event = None):
 
-=======
-                    font = action.font()
-                    font.setBold(True)
-                    action.setFont(font)
-
-        menu.exec_(QCursor.pos())
-
-        # old code
-        #
-        # node = self.visual.node_from_vtk_actor(props[0])
-        #
-        # if node is None:
-        #     print("Could not find node for this actor")
-        #     self.selected_nodes.clear()
-        #     self.guiEmitEvent(guiEventType.SELECTION_CHANGED)
-        #
-        # # find the higest manager of this node
-        # manager = node.manager
-        # if manager is not None:
-        #     while manager.manager is not None:
-        #         manager = manager.manager
-        #
-        #     if manager in self.selected_nodes:
-        #         self.selected_nodes.remove(manager)
-        #         self.guiSelectNode(node)
-        #     else:
-        #         if node in self.selected_nodes:
-        #             self.selected_nodes.remove(node)
-        #         self.guiSelectNode(manager)
-        #
-        #     return
-        #
-        # else:
-        #
-        #     _node = node
-        #     if node in self.selected_nodes:
-        #         # if the is already selected, then select something different
-        #
-        #         self.selected_nodes.remove(node)
-        #
-        #         # # if node has a manager, then select the manager
-        #         # if node.manager is not None:
-        #         #     self.guiSelectNode(node.manager)
-        #         #     return
-        #
-        #         # cycle between node and its parent
-        #         try:
-        #             node = node.parent
-        #         except:
-        #             try:
-        #                 node = node.master
-        #             except:
-        #                 try:
-        #                     node = node.slave
-        #                 except:
-        #                     try:
-        #                         node = node._pois[0]
-        #                     except:
-        #                         pass
-        #
-        #     if node is None:  # in case the parent or something was none
-        #         node = _node
-        #
-        # if node is None:  # sea or something
-        #     self.selected_nodes.clear()
-        # else:
-        #     self.guiSelectNode(node.name)
-
-    def _user_clicked_node(self, node):
->>>>>>> 437ce116
         if node is None:  # sea or something
             self.selected_nodes.clear()
             self.guiEmitEvent(guiEventType.SELECTION_CHANGED)

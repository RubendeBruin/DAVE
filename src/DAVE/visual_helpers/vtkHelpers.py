--- conflicted
+++ resolved
@@ -17,10 +17,6 @@
 transform_from_direction : creates a transform from a direction
 
 update_line_to_points : updates the points of a line-actor
-update_vertices : updates the vertices of a mesh-actor
-update_mesh     : updates the mesh of an actor from vertices and faces
-update_mesh_from : updates the mesh of actor from other_actor
-
 create_tube_data : creates tube data
 get_color_array : gets the color array
 apply_parent_translation_on_transform : applies the DAVE global-transform of "parent" on vtkTransform t
@@ -29,8 +25,6 @@
 create_shearline_actors : creates a shearline actor
 
 VisualToSlice : slices the visual-node at global position 'slice_position' and normal 'slice_normal'
-
-add_lid_to_open_mesh : adds a lid to an open mesh
 
 
 
@@ -41,15 +35,12 @@
 from vtkmodules.vtkCommonDataModel import vtkPlane, vtkPolyLine
 from vtkmodules.vtkCommonMath import vtkMatrix4x4
 from vtkmodules.vtkFiltersCore import vtkCutter, vtkTubeFilter
-from vtkmodules.vtkFiltersTexture import vtkImplicitTextureCoords
 
 from vtkmodules.vtkIOImage import vtkImageReader2Factory
 from vtkmodules.vtkInteractionWidgets import vtkOrientationMarkerWidget
 from vtkmodules.vtkRenderingAnnotation import vtkAxesActor
 from vtkmodules.vtkRenderingCore import vtkTexture, vtkProp3D
 
-from scipy.spatial import ConvexHull
-
 from DAVE.visual_helpers.constants import CABLE_COLORMAP
 from DAVE.visual_helpers.vtkActorMakers import *
 
@@ -60,11 +51,8 @@
 def vtkShow(actor):
     """Shows a vtk actor in a vedo plotter window"""
 
-    from vtkmodules.vtkRenderingCore import (
-        vtkRenderer,
-        vtkRenderWindow,
-        vtkRenderWindowInteractor,
-    )
+    from vtkmodules.vtkRenderingCore import vtkRenderer, vtkRenderWindow, vtkRenderWindowInteractor
+
 
     # Create a rendering window and renderer
     renderer = vtkRenderer()
@@ -86,9 +74,7 @@
     interactor.Start()
 
 
-def ApplyTexture(
-    actor: vtkActor, filename: str, repeat=False, edge_clamp=True, interpolate=True
-):
+def ApplyTexture(actor: vtkActor, filename: str, repeat=False, edge_clamp=True, interpolate=True):
     """Applies a texture to a vtkActor"""
 
     filename = str(filename)
@@ -107,16 +93,9 @@
     tu.SetInterpolate(interpolate)
     tu.SetRepeat(repeat)
     tu.SetEdgeClamp(edge_clamp)
-
-    # get property
-    prop = actor.GetProperty()
-
-    if prop.GetInterpolation() == 3:  # Physically based
-        tu.UseSRGBColorSpaceOn()
-        prop.SetBaseColorTexture(tu)  # for PBR
-        prop.SetColor(1, 1, 1)  # reset color to white
-    else:
-        actor.SetTexture(tu)  # for classic
+    actor.GetProperty().SetColor(1, 1, 1)
+
+    actor.SetTexture(tu)
 
 
 class DelayRenderingTillDone:
@@ -166,11 +145,12 @@
         print(row)
 
 
-def SetTransformIfDifferent(actor: vtkProp3D, transform: vtkTransform, tol=1e-6):
+def SetTransformIfDifferent(
+        actor: vtkProp3D, transform: vtkTransform, tol=1e-6
+):
     """Does not really set the user-transform, instead just sets the real transform"""
 
     mat1 = transform.GetMatrix()
-
     SetMatrixIfDifferent(actor, mat1, tol)
 
 
@@ -185,16 +165,10 @@
 
 
 def SetMatrixIfDifferent(actor: vtkProp3D, target_matrix, tol=1e-6):
-<<<<<<< HEAD
-=======
 
     mat1 = vtkMatrix4x4()
     mat1.DeepCopy(target_matrix)
->>>>>>> 644cd741
     mat0 = actor.GetMatrix()
-
-    mat1 = vtkMatrix4x4()
-    mat1.DeepCopy(target_matrix)
 
     if not vtkMatricesAlmostEqual(mat0, mat1, tol):  # only change if not almost equal
         m0 = mat1.GetElement(0, 0)
@@ -242,7 +216,21 @@
 
         vtkTransform.GetOrientation(out, mat1)
 
-        # no longer restore, we're working on a copy
+        # and restore
+        mat1.SetElement(0, 0, m0)
+        mat1.SetElement(1, 0, m4)
+        mat1.SetElement(2, 0, m8)
+        mat1.SetElement(0, 1, m1)
+        mat1.SetElement(1, 1, m5)
+        mat1.SetElement(2, 1, m9)
+        mat1.SetElement(0, 2, m2)
+        mat1.SetElement(1, 2, m6)
+        mat1.SetElement(2, 2, m10)
+
+        # print("=======================================================")
+        #
+        # print(mat1)  # Debug info for "getOrientation bug"
+        # print(out)
 
         actor.SetOrientation(*out)
 
@@ -253,7 +241,9 @@
         actor.SetScale(scale)
 
 
-def tranform_almost_equal(transform1: vtkTransform, transform2: vtkTransform, tol=1e-6):
+def tranform_almost_equal(
+        transform1: vtkTransform, transform2: vtkTransform, tol=1e-6
+):
     """Returns True if the two transforms are almost equal. Testing is done on the absolute difference of the components of the matrix
 
     Note: the values of the matrix contains both the rotation and the offset. The order of magnitude of these can be different
@@ -319,7 +309,7 @@
     return t
 
 
-def transform_from_direction(axis, position, scale=1, right=None):
+def transform_from_direction(axis,position,  scale=1, right=None):
     """
     Creates a transform that rotates the X-axis to the given direction
     Args:
@@ -392,60 +382,6 @@
     source.Modified()
 
 
-def update_mesh_from(actor, other_actor, apply_soure_transform=True):
-    """Updates the mesh of actor from other_actor"""
-
-    source = other_actor.GetMapper().GetInput()
-
-    target = vtkPolyData()
-    if apply_soure_transform:
-        # get source transform
-        # apply on target
-
-        tr = vtkTransformPolyDataFilter()
-        tr.SetInputData(source)
-
-        t = vtkTransform()
-        t.SetMatrix(other_actor.GetMatrix())
-
-        tr.SetTransform(t)
-        tr.Update()
-        target.DeepCopy(tr.GetOutput())  # copy to targe
-
-    else:
-        target.DeepCopy(source)  # copy to target
-
-    actor.GetMapper().SetInputData(target)
-    actor.GetMapper().Modified()
-
-
-def update_vertices(mesh_actor, vertices):
-    """Updates the vertices of a mesh-actor,"""
-
-    source = mesh_actor.GetMapper().GetInput()
-
-    npt = len(vertices)
-
-    _points = vtkPoints()
-    _points.SetNumberOfPoints(npt)
-    for i, pt in enumerate(vertices):
-        _points.SetPoint(i, pt)
-    source.SetPoints(_points)
-
-    source.Modified()
-
-
-def update_mesh(mesh_actor, vertices, faces):
-    """Updates the mesh of an actor from vertices and faces"""
-
-    polydata = polyDataFromVerticesAndFaces(vertices=vertices, faces=faces)
-    mesh_actor.GetMapper().SetInputData(polydata)
-
-def update_mesh_to_empty(actor):
-    """Updates the mesh of an actor to an empty mesh"""
-    polydata = vtkPolyData()
-    actor.GetMapper().SetInputData(polydata)
-
 def create_tube_data(new_points, diameter, colors=None):
     """Updates the points of a line-actor"""
 
@@ -559,7 +495,7 @@
     line = [report_axis.to_glob_position((x[i], 0, scale * value[i])) for i in range(n)]
 
     actor_axis = Line([start, end])
-    actor_axis.SetColor([0, 0, 0])
+    actor_axis.SetColor([0,0,0])
     actor_axis.SetLineWidth(3)
     actor_graph = Line(line)
     actor_graph.SetColor(color)
@@ -591,14 +527,14 @@
 
 
 def VisualToSlice(
-    visual_node: "Visual",
-    slice_position=(0, 0, 0),
-    slice_normal=(0, 0, 1),
-    projection_x=(1, 0, 0),
-    projection_y=(0, 1, 0),
-    relative_to_slice_position=False,
-    ax=None,
-    **kwargs,
+        visual_node: "Visual",
+        slice_position=(0, 0, 0),
+        slice_normal=(0, 0, 1),
+        projection_x=(1, 0, 0),
+        projection_y=(0, 1, 0),
+        relative_to_slice_position=False,
+        ax=None,
+        **kwargs,
 ):
     """Slices the visual-node at global position 'slice_position' and normal 'slice_normal'. This results in a slice
     in the global 3D space. This is then projected onto a plane defined by the two global vectors 'projection_x' and
@@ -689,49 +625,7 @@
 
     return x, y
 
-
-def add_lid_to_open_mesh(vertices: list, faces: list):
-    # create the lid using a convex hull
-    #
-    #
-
-    assert isinstance(
-        vertices, list
-    ), "Vertices should be a list - update is preformed in-place"
-    assert isinstance(
-        faces, list
-    ), "Faces should be a list - update is preformed in-place"
-
-    thickness_tolerance = 1e-4  # for numerical accuracy
-
-    verts = np.array(vertices)
-    z = verts[:, 2]
-    maxz = np.max(z)
-    top_plane_verts = verts[z >= maxz - thickness_tolerance]
-
-    # make convex hull
-    d2 = top_plane_verts[:, 0:2]
-
-    try:
-        hull = ConvexHull(d2)
-
-        points = top_plane_verts[
-            hull.vertices, :
-        ]  # for 2-D the vertices are guaranteed to be in counterclockwise order
-
-        nVerts = len(vertices)
-
-        for point in points:
-            vertices.append([*point])
-
-        # construct faces
-        for i in range(len(points) - 2):
-            faces.append([nVerts, nVerts + i + 2, nVerts + i + 1])
-    except:
-        pass
-
-
-if __name__ == "__main__":
+if __name__ == '__main__':
     from DAVE.visual_helpers.vtkActorMakers import Cube
 
     c = Cube()

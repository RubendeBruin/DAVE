--- conflicted
+++ resolved
@@ -174,34 +174,6 @@
     outline_actor = None
     outline_transform = None
 
-<<<<<<< HEAD
-class VisualActor:
-    """A VisualActor is the visual representation of a node or the global environment
-
-    node is a reference to the node it represents. If node is None then this is the global environment ("scenery")
-
-    a VisualActor can contain a number of vtk actors or vedo-actors. These are stored in a dictionary
-
-    An visualActor may have a label_actor. This is a 2D annotation
-
-    The appearance of a visual may change when it is selected. This is handled by select and deselect
-
-
-
-    """
-
-    def __init__(self, actors : dict, node):
-
-        # check if 'main' is available
-        assert 'main' in actors, 'one of the actors shall be called main'
-
-        self.actors = actors  # dict of vedo actors. There shall be one called 'main'
-        self.node = node      # Node
-        self.label_actor = None
-
-        # self.visible = True
-        self._original_colors = dict()
-=======
 
 class ViewportSettings():
     """This class holds all visual settings of a viewport.
@@ -247,11 +219,31 @@
 
 
 class VisualActor:
-    def __init__(self, actors, node):
-        self.actors = actors  # vedo actors
-        self.node = node  # Node
-        self._original_colors = list()
->>>>>>> cf471b7e
+    """A VisualActor is the visual representation of a node or the global environment
+
+    node is a reference to the node it represents. If node is None then this is the global environment ("scenery")
+
+    a VisualActor can contain a number of vtk actors or vedo-actors. These are stored in a dictionary
+
+    An visualActor may have a label_actor. This is a 2D annotation
+
+    The appearance of a visual may change when it is selected. This is handled by select and deselect
+
+
+
+    """
+
+    def __init__(self, actors : dict, node):
+
+        # check if 'main' is available
+        assert 'main' in actors, 'one of the actors shall be called main'
+
+        self.actors = actors  # dict of vedo actors. There shall be one called 'main'
+        self.node = node      # Node
+        self.label_actor = None
+
+        # self.visible = True
+        self._original_colors = dict()
         self._is_selected = False
         self._is_transparent = False
 
@@ -275,14 +267,9 @@
         self._is_selected = False
 
         if self._original_colors:
-<<<<<<< HEAD
             for key, color in self._original_colors.items():
                 self.actors[key].color(color)
 
-=======
-            for actor, color in zip(self.actors, self._original_colors):
-                actor.color(color)
->>>>>>> cf471b7e
 
         else:
             if self.actors:
@@ -317,13 +304,8 @@
 
         self._is_transparent = False
 
-<<<<<<< HEAD
     def set_dsa(self, d,s,a):
         for act in self.actors.values():
-=======
-    def set_dsa(self, d, s, a):
-        for act in self.actors:
->>>>>>> cf471b7e
             act.lighting(diffuse=d, ambient=a, specular=s)
 
     def on(self):

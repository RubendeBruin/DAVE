"""
  This Source Code Form is subject to the terms of the Mozilla Public
  License, v. 2.0. If a copy of the MPL was not distributed with this
  file, You can obtain one at http://mozilla.org/MPL/2.0/.

  Ruben de Bruin - 2019
"""
import csv
from dataclasses import dataclass
import functools

import fnmatch
import glob
import warnings
from abc import ABC, abstractmethod
from enum import Enum
from typing import List  # for python<3.9

import DAVEcore as DC
import numpy as np
from DAVE.tools import *
from os.path import isfile, split, dirname, exists
from os import listdir
from pathlib import Path
import datetime
import DAVE.settings as vfc




# we are wrapping all methods of DAVEcore such that:
# - it is more user-friendly
# - code-completion is more robust
# - we can do some additional checks. DAVEcore is written for speed, not robustness.
# - DAVEcore is not a hard dependency
#
# notes and choices:
# - properties are returned as tuple to make sure they are not editable.
#    --> node.position[2] = 5 is not allowed



# Wrapper (decorator) for managed nodes
def node_setter_manageable(func):
    @functools.wraps(func)
    def wrapper_decorator(self, *args, **kwargs):
        self._verify_change_allowed()
        value = func(self, *args, **kwargs)
        return value

    return wrapper_decorator


# Wrapper (decorator) observed nodes
def node_setter_observable(func):
    @functools.wraps(func)
    def wrapper_decorator(self, *args, **kwargs):
        value = func(self, *args, **kwargs)
        # Do something after
        self._notify_observers()

        return value

    return wrapper_decorator


class ClaimManagement:
    """Helper class for doing:

    with ClaimManagement(scene, manager):
        change nodes that belong to manager

    """

    def __init__(self, scene, manager):

        from .scene import Scene

        assert isinstance(scene, Scene)
        if manager is not None:
            assert isinstance(manager, Manager)
        self.scene = scene
        self.manager = manager

    def __enter__(self):
        self._old_manager = self.scene.current_manager
        self.scene.current_manager = self.manager

    def __exit__(self, *args, **kwargs):
        self.scene.current_manager = self._old_manager


class AreaKind(Enum):
    SPHERE = 1
    PLANE = 2
    CYLINDER = 3

def valid_node_weakref(wr):
    """Helper function to check if weakrefs to nodes are valid (this is not guaranteed by weakref).
     Returns true if a weakref to a node still exists and points to a valid node"""

    node = wr()
    if node is None:
        return False
    return node.is_valid

@dataclass
class Watch:
    """Watches on nodes

    a watch is part of a node
    it is stored in a dictionary where the key is the description of the watch
    """
    evaluate : str = 'self.name'
    decimals : int = 3
    condition : str = '' # Empty evaluates to True



class Node(ABC):
    """ABSTRACT CLASS - Properties defined here are applicable to all derived classes
    Master class for all nodes"""

    def __init__(self, scene, name : str or None = None):

        # Guard to make sure this constructor is only run once
        if hasattr(self,'_scene'):
            return

        self._scene: 'Scene' = scene
        """reference to the scene that the node lives is"""

        self._name: str = name # "A manager without a name"
        """Unique name of the node"""

        self._manager: Node or None = None
        """Reference to a node that controls this node"""

        self.observers = list()
        """List of nodes observing this node."""

        self._visible: bool = True
        """Determines if the visual for of this node (if any) should be visible"""

        self._color : tuple or None = None
        """Holds the RGB (int) colors for the node or None for default color"""

        self.limits = dict()
        """Defines the limits of the nodes properties for calculating a UC"""

        self.watches : dict[str, Watch] = dict()
        """Defines the watches of the node, there are of type Watch"""


        self._valid = True
        """Turns False if the node in removed from a scene. This is a work-around for weakrefs"""

        self._tags = set()

        scene._nodes.append(self) # adds the node to the list of nodes in the scene

        # some custom properties for gui interaction
        self._no_name_editor = False


    def __repr__(self):
        if self.is_valid:
            return f"{self.name} <{self.__class__.__name__}>"
        else:
            return "THIS NODE HAS BEEN DELETED"

    def __str__(self):
        return self.name

    @property
    def color(self) -> tuple or None:
        """The color (r,g,b) of the node - use None for default"""
        return self._color

    @color.setter
    def color(self, value):
        if value is not None:
            assert len(value)==3, "Color should be something like (r,g,b)"
        self._color = value


    @property
    def class_name(self) -> str:
        """Name of the python class, used for looking up documentation [str]
        #NOGUI"""
        return self.__class__.__name__

    @abstractmethod
    def depends_on(self) -> list:
        """Returns a list of nodes that need to be present for this node to exist"""
        raise ValueError(
            f"Derived class should implement this method, but {type(self)} does not"
        )

    def dissolve(self) -> tuple:
        """This method is called to see if the node can be dissolved and, if so, make the necessary preparations such as
        deleting or re-parenting child nodes.

        Returns:
            True if the node has been dissolved
            False if the node can not be dissolved.
        """
        return False, "This node can not be dissolved"

    def give_python_code(self):
        """Returns the python code that can be executed to re-create this node"""
        return "# No python code generated for element {}".format(self.name)

    @property
    def visible(self) -> bool:
        """Determines if this node is visible in the viewport [bool]"""
        if self.manager:
            return self.manager.visible and self._visible
        return self._visible

    @visible.setter
    @node_setter_manageable
    @node_setter_observable
    def visible(self, value):
        self._visible = value

    @property
    def manager(self) -> 'Manager' or None:
        """If this node is managed then this is a reference to the node that manages this node. Otherwise None [Manager]
        #NOGUI"""
        return self._manager

    @manager.setter
    @node_setter_manageable
    @node_setter_observable
    def manager(self, value):

        self._manager = value
        pass

    def _verify_change_allowed(self):
        """Changing the state of a node is only allowed if either:
        1. the node is not manages (node._manager is None)
        2. the manager of the node is identical to scene.current_manager
        """
        if self._scene._godmode:
            return True

        if self._manager is not None:
            if self._manager != self._scene.current_manager:
                if self._scene.current_manager is None:
                    name = None
                else:
                    name = self._scene.current_manager.name
                raise Exception(
                    f"Node {self.name} may not be changed because it is managed by {self._manager.name} and the current manager of the scene is {name}"
                )

    @property
    def name(self) -> str:
        """Name of the node (str), must be unique [str]"""
        return self._name

    @name.setter
    @node_setter_manageable
    @node_setter_observable
    def name(self, name):

        self._name = name

    def _delete_vfc(self):
        """Removes any internally created core objects"""
        pass

    def update(self):
        """Performs internal updates relevant for physics. Called before solving statics or getting results such as
        forces or inertia"""
        pass

    def _notify_observers(self):
        for obs in self.observers:
            obs.on_observed_node_changed(self)

    def on_observed_node_changed(self, changed_node):
        """ """
        pass

    # Note: this is a property such that it shows up in the derived properties
    # this is inconsistent with scene.UC() which is a method
    @property
    def UC(self) -> float:
        """Returns the governing UC of the node, returns None is no limits are defined [-]

        See Also: give_UC, UC_governing_details
        """
        if not self.limits:
            return None

        gov_uc = -1

        props = [
            *self.limits.keys()
        ]  # Note: if a limit on UC itself was defined then this will be deleted during this loop
        for propname in props:
            uc = self.give_UC(propname)
            if uc is not None:
                gov_uc = max(gov_uc, uc)

        if gov_uc > -1:
            return gov_uc
        else:
            return None

    @property
    def UC_governing_details(self) -> tuple:
        """Returns the details of the governing UC for this node [-, name, limit value, actual value]:
        0: UC,
        1: property-name,
        2: property-limits
        3: property value

        Returns (None, None, None, None) if no limits are supplied
        """

        if not self.limits:
            return None, None, None, None

        gov_uc = 0
        gov_prop = ""
        gov_limits = ()
        gov_value = None

        for propname, limits in self.limits.items():
            uc = self.give_UC(propname)
            if uc > gov_uc:
                gov_uc = max(gov_uc, uc)
                gov_prop = propname
                gov_limits = limits
                gov_value = getattr(self, propname)

        return gov_uc, gov_prop, gov_limits, gov_value

    def give_UC(self, prop_name=None):
        """Returns the UC for the provided property name.

        See Also: UC (property)
        """

        if prop_name not in self.limits:
            return None

        if prop_name == "UC":
            warnings.warn(
                f'Limit defined on "UC" on node {self.name}. Can not calculate the UC for UC as that would result in infinite recursion. Deleting this limit'
            )
            del self.limits["UC"]
            return None

        limits = self.limits[prop_name]

        if isinstance(limits, (float, int)):
            if limits <= 0:
                return 0

        value = getattr(self, prop_name, None)
        if value is None:
            raise ValueError(
                f"Error evaluating limits: No property named {prop_name} on node {self.name}"
            )

        assert isinstance(
            value, (int, float)
        ), f"property named {prop_name} on node {self.name} is not a single number, it is: {str(value)}"

        if isinstance(limits, (int, float)):  # single number
            uc = abs(value) / limits
        else:
            midpoint = (limits[1] + limits[0]) / 2
            delta = abs(limits[1] - limits[0]) / 2
            uc = abs(value - midpoint) / delta

        return uc

    def invalidate(self):
        self._valid = False

    @property
    def is_valid(self) -> bool:
        """Returns True if the node is still present in the scene and/or connected to the core.
        Use this to verify that references to nodes that may have been deleted from the scene in the mean-time are
        still valid.
        #NOGUI
        """
        return self._valid

    def add_tag(self, value: str):
        """Adds the provided tag to the tags"""
        assert isinstance(
            value, str
        ), f"Tags needs to be strings (text)but {value} is not a string"
        self._tags.add(value)

    def add_tags(self, tags):

        for tag in tags:
            assert isinstance(
                tag, str
            ), f"Tags needs to be strings (text), but {tag} is not a string"

        for tag in tags:
            self.add_tag(tag)

    def has_tag(self, tag: str):
        """Returns true if node has the given tag - tag can be a tag selection expression """
        if tag in self._tags:  # simple first quick check
            return True

        req_tags = [_.strip() for _ in tag.split(',')]

        for tag in self._tags:
            matching = [fnmatch.fnmatch(tag, filter) for filter in req_tags]

            if any(matching):
                return True

        return False

    @property
    def tags(self) -> tuple:
        """All tags of this node (tuple of str)"""
        return tuple(self._tags)

    def delete_tag(self, value: str):
        self._tags.remove(value)

    # watches
    def run_watches(self) -> tuple[list[tuple[str, str]],list[tuple[str, str]]]:
        """Executes all watches on this node and returns the execution result as
        active = list[tuple[str, values]]
        hidden = list[tuple[str, values]]

        watches of which the condition evaluates to False are excluded
        numerical results are rounded to "decimals" if >= 0
        """
        r = []
        hidden = []

        for desc, w in self.watches.items():

            try:
                value = eval(w.evaluate,{'np':np}, {'s':self._scene, 'self':self})
            except Exception as M:
                value = f'ERROR: {w.evaluate} -> {str(M)}'

            if w.condition:
                condition = eval(w.condition, {'np':np}, {'s':self._scene, 'self':self, 'value':value})
            else:
                condition = True

            # convert nd arrays to tuples for easier comparison later
            if isinstance(value, np.ndarray):
                value = tuple(value)


            if condition:

                if w.decimals>=0:
                    if isinstance(value, float):
                        value = round(value,w.decimals)

                r.append((desc, value))

            else:
                hidden.append((desc,value))

        return r, hidden



class CoreConnectedNode(Node):
    """ABSTRACT CLASS - Properties defined here are applicable to all derived classes
    Master class for all nodes with a connected eqCore element"""

    def __init__(self, scene, vfNode):

        assert not isinstance(vfNode, str), "This constructor needs to be called with a daveCore node, not a string - for example 'super().__init__(scene, scene._vfc.new_axis(name))'"

        self._vfNode = vfNode
        Node.__init__(self, scene, self._vfNode.name)

    @property
    def name(self) -> str:
        """Name of the node (str), must be unique"""
        return self._vfNode.name

    @name.setter
    @node_setter_manageable
    @node_setter_observable
    def name(self, name):
        if self._vfNode is None:
            raise ValueError(f'No connection to core - can not set name {name}')

        if not name == self._vfNode.name:
            self._scene._verify_name_available(name)
            self._vfNode.name = name

    def _delete_vfc(self):
        name = self._vfNode.name
        self._vfNode = None  # this node will become invalid.
        self._scene._vfc.delete(name)
        self.invalidate()


class NodeWithCoreParent(CoreConnectedNode):
    """
    NodeWithParent

    Do not use this class directly.
    This is a base-class for all nodes that have a "parent" property.
    """

    def __init__(self, scene, vfNode):
        CoreConnectedNode.__init__(self,scene, vfNode)
        self._parent = None
        self._None_parent_acceptable = False
        self._parent_for_code_export = True
        """True : use parent, 
        None : use None, 
        Node : use that Node
        Used to prevent circular references, see groups section in documentation"""

    def depends_on(self):
        if self.parent_for_export is not None:
            return [self.parent_for_export]
        else:
            return []

    @property
    def parent_for_export(self) -> Node or None:
        """Reference to node that to use as parent used during export (work-around for circular references in export of geometric-contact
        #NOGUI"""
        if self._parent_for_code_export == True:
            return self._parent
        else:
            return self._parent_for_code_export

    @property
    def parent(self) -> Node or None:
        """Determines the parent of the node if any.
        #NOGUI"""
        if self._vfNode.parent is None:
            return None
        else:
            return self._parent
            # return Axis(self._scene, self._vfNode.parent)

    @parent.setter
    @node_setter_manageable
    @node_setter_observable
    def parent(self, var):
        """Assigns a new parent. Keeps the local position and rotations the same

        See also: change_parent_to
        """

        if var is None:

            if not self._None_parent_acceptable:
                raise ValueError(
                    "None is not an acceptable parent for {} of {}".format(
                        self.name, type(self)
                    )
                )

            self._parent = None
            self._vfNode.parent = None
        else:

            var = self._scene._node_from_node_or_str(var)

            if isinstance(self, Point) and isinstance(var, Point):
                raise ValueError(f'Point {self.name} can not be placed on Point {var.name} - Points can not be placed on other points')

            if isinstance(var, Frame) or isinstance(var, GeometricContact):
                self._parent = var
                self._vfNode.parent = var._vfNode
            elif isinstance(var, Point):
                self._parent = var
                self._vfNode.parent = var._vfNode
            else:
                raise Exception(
                    "Parent can only be set to an instance of Axis or Poi, not to a {}".format(
                        type(var)
                    )
                )

    @node_setter_manageable
    def change_parent_to(self, new_parent):
        """Assigns a new parent to the node but keeps the global position and rotation the same.

        See also: .parent (property)

        Args:
            new_parent: new parent node

        """

        if isinstance(self, Point) and isinstance(new_parent, Point):
            raise TypeError("Points can not be placed on points")


        try:
            self.rotation
            has_rotation = True
        except:
            has_rotation = False

        try:
            self.position
            has_position = True
        except:
            has_position = False

        # it is possible that this function is called on an object without position/rotation
        # in that case just fall-back to a change of parent
        if not has_position and not has_rotation:
            self.parent = new_parent
            return

        # check new_parent
        if new_parent is not None:

            if not isinstance(new_parent, Frame):
                if not has_rotation:
                    if not isinstance(new_parent, Point):
                        raise TypeError(
                            "Only Poi-type nodes (or derived types) can be used as parent. You tried to use a {} as parent".format(
                                type(new_parent)
                            )
                        )
                else:
                    raise TypeError(
                        "Only None or Axis-type nodes (or derived types)  can be used as parent. You tried to use a {} as parent".format(
                            type(new_parent)
                        )
                    )

        glob_pos = self.global_position

        if has_rotation:
            glob_rot = self.global_rotation

        self.parent = new_parent

        if new_parent is None:
            self.position = glob_pos
            if has_rotation:
                self.rotation = glob_rot

        else:
            self.position = new_parent.to_loc_position(glob_pos)
            if has_rotation:
                self.rotation = new_parent.to_loc_direction(glob_rot)


class NodeWithParentAndFootprint(NodeWithCoreParent):
    """
    NodeWithParentAndFootprint

    Do not use this class directly.
    This is a base-class for all nodes that have a "footprint" property as well as a parent
    """

    def __init__(self, scene, vfNode):
        NodeWithCoreParent.__init__(self, scene, vfNode)

    @property
    def footprint(self) -> tuple:
        """Determines where on its parent the force of this node is applied.
        Tuple of tuples ((x1,y1,z1), (x2,y2,z2), .... (xn,yn,zn))"""
        r = []
        for i in range(self._vfNode.nFootprintVertices):
            r.append(self._vfNode.footprintVertexGet(i))
        return tuple(r)

    @footprint.setter
    @node_setter_manageable
    @node_setter_observable
    def footprint(self, value):
        """Sets the footprint vertices. Supply as an iterable with each element containing three floats"""
        for t in value:
            assert3f(t, "Each entry of value assigned to footprints ")

        self._vfNode.footprintVertexClearAll()
        for t in value:
            self._vfNode.footprintVertexAdd(*t)

    def add_footprint_python_code(self):
        if self.footprint:
            return f"\ns['{self.name}'].footprint = {str(self.footprint)}"
        else:
            return ""


class NodeWithCoreParentAndTrimesh(NodeWithCoreParent):
    def __init__(self, scene, core_node):
        NodeWithCoreParent.__init__(self, scene, core_node)

        self._None_parent_acceptable = False
        self._trimesh = TriMeshSource(
            self._scene, source = self._vfNode.trimesh
        )  # the tri-mesh is wrapped in a custom object

    @property
    def trimesh(self) -> "TriMeshSource":
        """Reference to TriMeshSource object
        #NOGUI"""
        return self._trimesh

    @node_setter_manageable
    def change_parent_to(self, new_parent):
        """See also Visual.change_parent_to"""

        if not (isinstance(new_parent, Frame) or new_parent is None):
            raise ValueError(
                "Visuals can only be attached to an axis (or derived) or None"
            )

        # get current position and orientation
        if self.parent is not None:
            cur_position = self.parent.to_glob_position(self.trimesh._offset)
            cur_rotation = self.parent.to_glob_rotation(self.trimesh._rotation)
        else:
            cur_position = self.trimesh._offset
            cur_rotation = self.trimesh._rotation

        self.parent = new_parent

        if new_parent is None:
            new_offset = cur_position
            new_rotation = cur_rotation
        else:
            new_offset = new_parent.to_loc_position(cur_position)
            new_rotation = new_parent.to_loc_rotation(cur_rotation)

        self.trimesh.load_file(url = self.trimesh._path,
                               offset = new_offset,
                               rotation = new_rotation,
                               scale = self.trimesh._scale,
                               invert_normals= self.trimesh._invert_normals)


class Manager(Node, ABC):
    """
    Notes:
        1. A manager shall manage the names of all nodes it creates
    """

    @abstractmethod
    def delete(self):
        """Carefully remove the manager, reinstate situation as before.
        - Delete all the nodes it created.
        - Release management on all other nodes
        - Do not delete the manager itself
        """
        pass

<<<<<<< HEAD
    @abstractmethod
    def creates(self, node: Node):
        """Returns True if node is created by this manager"""
        pass
=======
        Node.__init__(self, scene, name)
>>>>>>> c0e601c8

    @property
    @abstractmethod
    def name(self)->str:
        """Name of the node (str), must be unique"""
        # Example:
        #     @property
        #     def name(self):
        #         """Name of the node (str), must be unique"""
        #         return RigidBody.name.fget(self)
        #

        pass

    @name.setter
    @abstractmethod
    def name(self, value):
        # example
        # @name.setter
        # def name(self, value):
        #     if value == self.name: # no change
        #         return
        #     old_name = self.name
        #     RigidBody.name.fset(self,value)
        #     self._rename_all_manged_nodes(old_name, value)
        #
        pass

    def store_copy_of_limits(self):
        """Creates/updates a copy of the limits of all managed nodes and stores that in
        each node in a dict ._limits_by_manager.

        This is used to determine which limits need to be saved by the scene
        """

        for node in self.managed_nodes():
            node._limits_by_manager = node.limits.copy()

    def _rename_all_manged_nodes(self, old_name, new_name):
        """Helper to quickly rename all managed nodes"""

        with ClaimManagement(self._scene, self):
            for node in self.managed_nodes():
                n = len(old_name)
                assert node.name[:n] == old_name
                node.name = new_name + node.name[n:]


    def _rename_all_created_nodes(self, old_name, new_name):
        """Helper to quickly rename all created nodes"""

        with ClaimManagement(self._scene, self):
            for node in self.created_nodes():
                n = len(old_name)
                assert node.name[:n] == old_name
                node.name = new_name + node.name[n:]

    def dissolve(self) -> tuple:
        """Managers can always be dissolved. Simply release management of all managed nodes"""

        with ClaimManagement(self._scene, self):
            for d in self._scene.nodes_managed_by(self):
                if self in d.observers:
                    d.observers.remove(self)
                d.manager = None

        self._dissolved = True  # secret signal to "delete" that this node is not managing anything anymore and can be deleted without deleting its managed nodes
        self._scene.delete(self)

        return True, ""



class Container(Manager):
    """Containers are nodes containing nodes. Nodes are stored in self._nodes"""

    def __init__(self, scene, name):
        Manager.__init__(self, scene, name=name)
        self._nodes = []
        """Nodes in the component"""

        self._name = name

    @property
    def name(self) -> str:
        """Name of the node (str), must be unique"""
        return self._name

    @name.setter
    @node_setter_manageable
    def name(self, value):
        if value == self.name:
            return

        self._scene._verify_name_available(name=value)

<<<<<<< HEAD
        old_prefix = self.name + "/"
        new_prefix = value + "/"
        self._name = value
=======
        NodeWithParentAndFootprint.__init__(self, scene, scene._vfc.new_axis(name))
>>>>>>> c0e601c8

        # update the node names of all of the properties , the direct way
        with ClaimManagement(self._scene, self):
            for node in self._nodes:
                if node.manager is None or node.manager == self:  # only rename un-managed nodes or nodes managed by me - managed nodes will be renamed by their manager
                    if node.name.startswith(old_prefix):
                        node.name = node.name.replace(old_prefix, new_prefix)
                    else:
                        raise Exception(
                            f"Unexpected name when re-naming managed node '{node.name}' of component '{self.name}'")

    def delete(self):
        # remove all imported nodes
        self._scene._unmanage_and_delete(self._nodes)

    def creates(self, node: Node):
        return node in self._nodes

class SubScene(Container):
    """A group of nodes (container) that can be loaded from a .DAVE file. Basically a component without a frame.
    The nodes can have "exposed" properties"""

    """Components are frame-nodes containing a scene. The imported scene is referenced by a file-name. All impored nodes
        are placed in the components frame.
        """

    def __init__(self, scene, name):
        Container.__init__(self, scene, name=name)

<<<<<<< HEAD
        self._path = ""

        self._exposed = []
        """List of tuples containing the exposed properties (if any)"""
=======
        NodeWithParentAndFootprint._delete_vfc(self)
>>>>>>> c0e601c8

    @property
    def name(self) -> str:
        """Name of the node (str), must be unique"""
        return super().name

    @name.setter
    @node_setter_manageable
    def name(self, value):

        Container.name.fset(self, value)
        self._vfNode.name = value

    @property
    def path(self) -> str:
        """Path of the model-file. For example res: padeye.dave"""
        return self._path

    @path.setter
    @node_setter_manageable
    def path(self, value):
        from .scene import Scene

        # first see if we can load
        filename = self._scene.get_resource_path(value)
        t = Scene(filename, resource_paths=self._scene.resources_paths.copy(),
                  current_directory=self._scene.current_directory)

        # then remove all existing nodes
        self.delete()

        # and re-import them
        old_nodes = self._scene._nodes.copy()

        # we're importing the exposed list into the current scene
        # but we need it inside this component

        old_scene_exposed = getattr(self._scene, 'exposed', None)

        self._import_scene_func(other_scene=t)

        # find imported nodes
        self._nodes.clear()
        for node in self._scene._nodes:
            if node not in old_nodes:
                self._nodes.append(node)

        # claim ownership of unmanaged nodes
        for node in self._nodes:
            if node.manager is None:
                node._manager = self
                node._limits_by_manager = node.limits.copy()
                node._watches_by_manager = node.watches.copy()

        # Get exposed properties (if any)
        self._exposed = getattr(t, 'exposed', [])

        # and restore the _scenes old exposed
        if old_scene_exposed is not None:
            self._scene.exposed = old_scene_exposed
        else:  # there was none, remove it if it is there now
            if hasattr(self._scene, 'exposed'):
                del self._scene.exposed

        self._path = value

    def _import_scene_func(self, other_scene):
        self._scene.import_scene(
            other=other_scene,
            prefix=self.name + "/",
            containerize=False,
            settings=False,  # do not import environment and other settings
        )


    @property
    def exposed_properties(self) -> tuple:
        """Names of exposed properties"""
        return tuple([e[0] for e in self._exposed])

    def _get_exposed_node(self, name):
        """Returns the managed node with original name name"""
        full_name = self.name + "/" + name
        for node in self._nodes:
            if node.name == full_name:
                return node

        raise ValueError(f'No exposed node with name {name} in component {self.name}')

    def _get_exposed_property_data(self, name):
        for e in self._exposed:
            if e[0] == name:
                return e
        raise ValueError(f'No exposed property with name {name}')

    def get_exposed(self, name):
        """Returns the value of the exposed property"""
        e = self._get_exposed_property_data(name)
        node_name = e[1]
        prop_name = e[2]
        node = self._get_exposed_node(node_name)
        return getattr(node, prop_name)

    def get_exposed_type(self, name):
        """Returns the value of the exposed property"""
        e = self._get_exposed_property_data(name)
        node_name = e[1]
        prop_name = e[2]
        node = self._get_exposed_node(node_name)
        doc = self._scene.give_documentation(node, prop_name)
        return doc.property_type

    def set_exposed(self, name, value):
        e = self._get_exposed_property_data(name)
        node_name = e[1]
        prop_name = e[2]
        node = self._get_exposed_node(node_name)

        with ClaimManagement(self._scene, self):
            setattr(node, prop_name, value)




# ==============================================================

class VisualOutlineType(Enum):
    NONE = 0
    FEATURE = 1
    FEATURE_AND_SILHOUETTE = 2

class Visual(Node):
    """
    Visual

    .. image:: ./images/visual.png

    A Visual node contains a 3d visual, typically obtained from a .obj file.
    A visual node can be placed on an axis-type node.

    It is used for visualization. It does not affect the forces, dynamics or statics.

    The visual can be given an offset, rotation and scale. These are applied in the following order

    1. scale
    2. rotate
    3. offset

    """

    def __init__(self, scene, name : str):

        super().__init__(scene, name)

        self.offset = [0, 0, 0]
        """Offset (x,y,z) of the visual. Offset is applied after scaling"""
        self.rotation = [0, 0, 0]
        """Rotation (rx,ry,rz) of the visual"""

        self.scale = [1, 1, 1]
        """Scaling of the visual. Scaling is applied before offset."""

        self.path = ""
        """Filename of the visual"""

        self.parent = None
        """Parent : Frame-type"""

        self.visual_outline = VisualOutlineType.FEATURE_AND_SILHOUETTE
        """For visualization"""

    @property
    def file_path(self) -> Path:
        """Resolved path of the visual [str]
        #NOGUI"""
        return self._scene.get_resource_path(self.path)

    def depends_on(self):
        if self.parent is None:
            return []
        else:
            return [self.parent]

    def give_python_code(self):
        code = "# code for {}".format(self.name)

        code += "\ns.new_visual(name='{}',".format(self.name)
        if self.parent is not None:
            code += "\n            parent='{}',".format(self.parent.name)
        code += "\n            path=r'{}',".format(self.path)
        code += "\n            offset=({:.6g}, {:.6g}, {:.6g}), ".format(*self.offset)
        code += "\n            rotation=({:.6g}, {:.6g}, {:.6g}), ".format(*self.rotation)
        code += "\n            scale=({:.6g}, {:.6g}, {:.6g}) )".format(*self.scale)
        if self.visual_outline != VisualOutlineType.FEATURE_AND_SILHOUETTE:
            code += f"\ns['{self.name}'].visual_outline = {self.visual_outline}"

        return code

    @node_setter_manageable
    def change_parent_to(self, new_parent):

        if not (isinstance(new_parent, Frame) or new_parent is None):
            raise ValueError(
                "Visuals can only be attached to an axis (or derived) or None"
            )

        # get current position and orientation
        if self.parent is not None:
            cur_position = self.parent.to_glob_position(self.offset)
            cur_rotation = self.parent.to_glob_rotation(self.rotation)
        else:
            cur_position = self.offset
            cur_rotation = self.rotation

        self.parent = new_parent

        if new_parent is None:
            self.offset = cur_position
            self.rotation = cur_rotation
        else:
            self.offset = new_parent.to_loc_position(cur_position)
            self.rotation = new_parent.to_loc_rotation(cur_rotation)


class Frame(NodeWithParentAndFootprint):
    """
    Frame

    Frames are the main building blocks of the geometry. They have a position and a rotation in space. Other nodes can be placed on them.
    Frames can be nested by parent/child relationships meaning that an frame can be placed on another frame.
    The possible movements of a frame can be controlled in each degree of freedom using the "fixed" property.

    Frames are also the main building block of inertia.
    Dynamics are controlled using the inertia properties of an frame: inertia [mT], inertia_position[m,m,m] and inertia_radii [m,m,m]


    Notes:
         - circular references are not allowed: It is not allowed to place a on b and b on a

    """

    def __init__(self, scene, name : str):

        assert getattr(self, "_vfNode", None) is None, "A Node is already present in the core, error in constructor sequence?"

        super().__init__(scene, scene._vfc.new_axis(name))


        self._None_parent_acceptable = True

        self._inertia = 0
        self._inertia_position = (0, 0, 0)
        self._inertia_radii = (0, 0, 0)

        self._pointmasses = list()
        for i in range(6):
            p = scene._vfc.new_pointmass(
                self.name + vfc.VF_NAME_SPLIT + "pointmass_{}".format(i)
            )
            p.parent = self._vfNode
            self._pointmasses.append(p)
        self._update_inertia()

    def depends_on(self):
        if self.parent is None:
            return []
        else:
            return [self.parent]

    def _delete_vfc(self):
        for p in self._pointmasses:
            self._scene._vfc.delete(p.name)

        super()._delete_vfc()

    @property
    def inertia(self) -> float:
        """The linear inertia or 'mass' of the axis [mT]
        - used only for dynamics"""
        return self._inertia

    @inertia.setter
    @node_setter_manageable
    @node_setter_observable
    def inertia(self, val):

        assert1f(val, "Inertia")
        self._inertia = val
        self._update_inertia()

    @property
    def inertia_position(self) -> tuple[float,float,float]:
        """The position of the center of inertia. Aka: "cog" [m,m,m] (local axis)
        - used only for dynamics
        - defined in local axis system"""
        return tuple(self._inertia_position)

    @inertia_position.setter
    @node_setter_manageable
    @node_setter_observable
    def inertia_position(self, val):

        assert3f(val, "Inertia position")
        self._inertia_position = tuple(val)
        self._update_inertia()

    @property
    def inertia_radii(self)-> tuple[float,float,float]:
        """The radii of gyration of the inertia [m,m,m] (local axis)

        Used to calculate the mass moments of inertia via

        Ixx = rxx^2 * inertia
        Iyy = rxx^2 * inertia
        Izz = rxx^2 * inertia

        Note that DAVE does not directly support cross terms in the interia matrix of an axis system. If you want to
        use cross terms then combine multiple axis system to reach the same result. This is because inertia matrices with
        diagonal terms can not be translated.
        """
        return np.array(self._inertia_radii, dtype=float)

    @inertia_radii.setter
    @node_setter_manageable
    @node_setter_observable
    def inertia_radii(self, val):

        assert3f_positive(val, "Inertia radii of gyration")
        self._inertia_radii = val
        self._update_inertia()

    def _update_inertia(self):
        # update mass
        for i in range(6):
            self._pointmasses[i].inertia = self._inertia / 6

        if self._inertia <= 0:
            return

        # update radii and position
        pos = radii_to_positions(*self._inertia_radii)
        for i in range(6):
            p = (
                pos[i][0] + self._inertia_position[0],
                pos[i][1] + self._inertia_position[1],
                pos[i][2] + self._inertia_position[2],
            )
            self._pointmasses[i].position = p
            # print('{} at {} {} {}'.format(self._inertia/6, *p))

    @property
    def fixed(self) -> tuple[bool,bool,bool,bool,bool,bool]:
        """Determines which of the six degrees of freedom are fixed, if any. (x,y,z,rx,ry,rz).
        True means that that degree of freedom will not change when solving statics.
        False means a that is may be changed in order to find equilibrium.

        These are the expressed on the coordinate system of the parent (if any) or the global axis system (if no parent)

        See Also: set_free, set_fixed
        """
        return self._vfNode.fixed

    @fixed.setter
    @node_setter_manageable
    @node_setter_observable
    def fixed(self, var):

        if var == True:
            var = (True, True, True, True, True, True)
        if var == False:
            var = (False, False, False, False, False, False)

        self._vfNode.fixed = var

    def _getfixed(self,imode):
        return self.fixed[imode]

    def _setfixed(self, imode, value):
        assert isinstance(value, bool), f'Fixed needs to be a boolean, not {value}'
        fixed = list(self.fixed)
        fixed[imode] = value
        self.fixed = fixed

    @property
    def fixed_x(self) -> bool:
        """Restricts/allows movement in x direction of parent"""
        return self.fixed[0]

    @fixed_x.setter
    @node_setter_manageable
    @node_setter_observable
    def fixed_x(self, value):
        self._setfixed(0,value)

    @property
    def fixed_y(self)  -> bool:
        """Restricts/allows movement in y direction of parent"""
        return self.fixed[1]

    @fixed_y.setter
    @node_setter_manageable
    @node_setter_observable
    def fixed_y(self, value):
        self._setfixed(1, value)

    @property
    def fixed_z(self)  -> bool:
        """Restricts/allows movement in z direction of parent"""
        return self.fixed[2]

    @fixed_z.setter
    @node_setter_manageable
    @node_setter_observable
    def fixed_z(self, value):
        self._setfixed(2, value)

    @property
    def fixed_rx(self) -> bool:
        """Restricts/allows movement about x direction of parent"""
        return self.fixed[3]

    @fixed_rx.setter
    @node_setter_manageable
    @node_setter_observable
    def fixed_rx(self, value):
        self._setfixed(3, value)

    @property
    def fixed_ry(self) -> bool:
        """Restricts/allows movement about y direction of parent"""
        return self.fixed[4]

    @fixed_ry.setter
    @node_setter_manageable
    @node_setter_observable
    def fixed_ry(self, value):
        self._setfixed(4, value)

    @property
    def fixed_rz(self) -> bool:
        """Restricts/allows movement about z direction of parent"""
        return self.fixed[5]

    @fixed_rz.setter
    @node_setter_manageable
    @node_setter_observable
    def fixed_rz(self, value):
        self._setfixed(5, value)



    @node_setter_manageable
    def set_free(self):
        """Sets .fixed to (False,False,False,False,False,False)"""
        self._vfNode.set_free()

    @node_setter_manageable
    def set_fixed(self):
        """Sets .fixed to (True,True,True,True,True,True)"""

        self._vfNode.set_fixed()

    @node_setter_manageable
    def set_even_keel(self):
        """Changes the rotation of the node such that it is 'even-keel'"""
        if self.parent is not None:
            warnings.warn(
                f"Using set_even_keel may not work as expected because frame {self.name} is located on {self.parent.name}"
            )
        self.rotation = (0, 0, self.heading)

    @property
    def x(self) -> float:
        """The x-component of the position vector (parent axis) [m]"""
        return self.position[0]

    @property
    def y(self) -> float:
        """The y-component of the position vector (parent axis) [m]"""
        return self.position[1]

    @property
    def z(self) -> float:
        """The z-component of the position vector (parent axis) [m]"""
        return self.position[2]

    @x.setter
    @node_setter_observable
    def x(self, var):

        if self.fixed[0]:
            self._verify_change_allowed()

        a = self.position
        self.position = (var, a[1], a[2])

    @y.setter
    @node_setter_observable
    def y(self, var):

        if self.fixed[1]:
            self._verify_change_allowed()

        a = self.position
        self.position = (a[0], var, a[2])

    @z.setter
    @node_setter_observable
    def z(self, var):

        if self.fixed[2]:
            self._verify_change_allowed()

        a = self.position
        self.position = (a[0], a[1], var)

    @property
    def position(self) ->tuple[float,float,float]:
        """Position of the axis (parent axis) [m,m,m]

        These are the expressed on the coordinate system of the parent (if any) or the global axis system (if no parent)"""
        return self._vfNode.position

    @position.setter
    @node_setter_observable
    def position(self, var):

        current = self.position

        for i in range(3):
            if self.fixed[i] and abs(current[i] - var[i]) > 1e-6:
                self._verify_change_allowed()

        assert3f(var, "Position ")
        self._vfNode.position = var
        self._scene._geometry_changed()

    @property
    def rx(self)  -> float:
        """The x-component of the rotation vector [degrees] (parent axis)"""
        return self.rotation[0]

    @property
    def ry(self) -> float:
        """The y-component of the rotation vector [degrees] (parent axis)"""
        return self.rotation[1]

    @property
    def rz(self) -> float:
        """The z-component of the rotation vector [degrees], (parent axis)"""
        return self.rotation[2]

    @rx.setter
    @node_setter_observable
    def rx(self, var):

        if self.fixed[3]:
            self._verify_change_allowed()

        a = self.rotation
        self.rotation = (var, a[1], a[2])

    @ry.setter
    @node_setter_observable
    def ry(self, var):

        if self.fixed[4]:
            self._verify_change_allowed()

        a = self.rotation
        self.rotation = (a[0], var, a[2])

    @rz.setter
    @node_setter_observable
    def rz(self, var):

        if self.fixed[5]:
            self._verify_change_allowed()

        a = self.rotation
        self.rotation = (a[0], a[1], var)

    @property
    def rotation(self)  -> tuple[float,float,float]:
        """Rotation of the frame about its origin as rotation-vector (rx,ry,rz) [degrees].
        Defined as a rotation about an axis where the direction of the axis is (rx,ry,rz) and the angle of rotation is |(rx,ry,rz| degrees.
        These are the expressed on the coordinate system of the parent (if any) or the global axis system (if no parent)"""
        return tuple([n.item() for n in np.rad2deg(self._vfNode.rotation)]) # convert to float

    @rotation.setter
    @node_setter_observable
    def rotation(self, var):

        # convert to degrees
        assert3f(var, "Rotation")

        current = self.rotation

        for i in range(3):
            if self.fixed[i+3] and abs(current[i] - var[i])%360 > 1e-6:
                self._verify_change_allowed()

        var_rad = np.deg2rad(var)

        self._vfNode.rotation = var_rad
        self._scene._geometry_changed()

    # we need to over-ride the parent property to be able to call _geometry_changed afterwards
    @property
    def parent(self) -> 'Frame' or None:
        """Determines the parent of the axis. Should either be another axis or 'None'

        Other axis may be refered to by reference or by name (str). So the following are identical

            p = s.new_frame('parent_axis')
            c = s.new_frame('child axis')

            c.parent = p
            c.parent = 'parent_axis'

        To define that an axis does not have a parent use

            c.parent = None

        """
        return NodeWithParentAndFootprint.parent.fget(self)

    @parent.setter
    @node_setter_manageable
    @node_setter_observable
    def parent(self, val):

        if val == self:
            raise ValueError(f"{self.name} can not be its own parent.")

        if val is not None:
            # Circular reference check: are we trying to make self depend on val while val depends on self?
            if self._scene.node_A_core_depends_on_B_core(val, self):
                if isinstance(val, Frame):  # it better be
                    val.change_parent_to(
                        None
                    )  # change the parent of other to None, this breaks the previous dependancy

        NodeWithCoreParent.parent.fset(self, val)
        self._scene._geometry_changed()

    @property
    def gx(self) -> float:
        """The x-component of the global position vector [m] (global axis )"""
        return self.global_position[0]

    @property
    def gy(self) -> float:
        """The y-component of the global position vector [m] (global axis )"""
        return self.global_position[1]

    @property
    def gz(self) -> float:
        """The z-component of the global position vector [m] (global axis )"""
        return self.global_position[2]

    @gx.setter
    @node_setter_observable
    def gx(self, var):

        a = self.global_position
        self.global_position = (var, a[1], a[2])

    @gy.setter
    @node_setter_observable
    def gy(self, var):

        a = self.global_position
        self.global_position = (a[0], var, a[2])

    @gz.setter
    @node_setter_observable
    def gz(self, var):

        a = self.global_position
        self.global_position = (a[0], a[1], var)

    @property
    def global_position(self)  -> tuple[float,float,float]:
        """The global position of the origin of the axis system  [m,m,m] (global axis)"""
        return self._vfNode.global_position

    @global_position.setter
    @node_setter_observable
    def global_position(self, val):

        assert3f(val, "Global Position")
        if self.parent:
            self.position = self.parent.to_loc_position(val)
        else:
            self.position = val

    @property
    def grx(self) -> float:
        """The x-component of the global rotation vector [degrees] (global axis)"""
        return self.global_rotation[0]

    @property
    def gry(self) -> float:
        """The y-component of the global rotation vector [degrees] (global axis)"""
        return self.global_rotation[1]

    @property
    def grz(self) -> float:
        """The z-component of the global rotation vector [degrees] (global axis)"""
        return self.global_rotation[2]

    @grx.setter
    @node_setter_observable
    def grx(self, var):

        a = self.global_rotation
        self.global_rotation = (var, a[1], a[2])

    @gry.setter
    @node_setter_observable
    def gry(self, var):

        a = self.global_rotation
        self.global_rotation = (a[0], var, a[2])

    @grz.setter
    @node_setter_observable
    def grz(self, var):

        a = self.global_rotation
        self.global_rotation = (a[0], a[1], var)

    @property
    def tilt_x(self) -> float:
        """Tilt percentage about local x-axis [%]
        This is the z-component of the unit y vector.

        See Also: heel, tilt_y
        """
        y = (0, 1, 0)
        uy = self.to_glob_direction(y)
        return float(100 * uy[2])

    @property
    def heel(self) -> float:
        """Heel in degrees. SB down is positive [deg]
        This is the inverse sin of the unit y vector(This is the arcsin of the tiltx)

        See also: tilt_x
        """
        angle = np.rad2deg(np.arcsin(self.tilt_x / 100))

        if self.uz[2] < 0: # rotation beyond 90 or -90 degrees
            if angle<0:
                angle = -180 - angle
            else:
                angle = 180 - angle

        return angle

    @property
    def tilt_y(self) -> float:
        """Tilt percentage about local y-axis [%]

        This is the z-component of the unit -x vector.
        So a positive rotation about the y axis results in a positive tilt_y.

        See Also: trim
        """
        x = (-1, 0, 0)
        ux = self.to_glob_direction(x)
        return float(100 * ux[2])

    @property
    def trim(self) -> float:
        """Trim in degrees. Bow-down is positive [deg]

        This is the inverse sin of the unit -x vector(This is the arcsin of the tilt_y)

        See also: tilt_y
        """
        return np.rad2deg(np.arcsin(self.tilt_y / 100))

    @property
    def heading(self) -> float:
        """Direction (0..360) [deg] of the local x-axis relative to the global x axis. Measured about the global z axis

        heading = atan(u_y,u_x)

        typically:
            heading 0  --> local axis align with global axis
            heading 90 --> local x-axis in direction of global y axis


        See also: heading_compass
        """
        x = (1, 0, 0)
        ux = self.to_glob_direction(x)
        heading = np.rad2deg(np.arctan2(ux[1], ux[0]))
        return np.mod(heading, 360)

    @property
    def heading_compass(self) -> float:
        """The heading (0..360)[deg] assuming that the global y-axis is North and global x-axis is East and rotation according compass definition"""
        return np.mod(90 - self.heading, 360)

    @property
    def global_rotation(self) -> tuple[float,float,float]:
        """Rotation vector [deg,deg,deg] (global axis)"""
        return tuple(np.rad2deg(self._vfNode.global_rotation))

    @global_rotation.setter
    @node_setter_observable
    def global_rotation(self, val):

        assert3f(val, "Global Rotation")
        if self.parent:
            self.rotation = self.parent.to_loc_rotation(val)
        else:
            self.rotation = val

    @property
    def global_transform(self)->tuple[float,float,float,float,
                                      float,float,float,float,
                                      float, float, float, float,
                                      float, float, float, float]  :
        """Read-only: The global transform of the axis system [matrix]
        #NOGUI"""
        return self._vfNode.global_transform

    @property
    def connection_force(self)->tuple[float,float,float,float,float,float]:
        """The forces and moments that this axis applies on its parent at the origin of this axis system. [kN, kN, kN, kNm, kNm, kNm] (Parent axis)

        If this axis would be connected to a point on its parent, and that point would be located at the location of the origin of this axis system
        then the connection force equals the force and moment applied on that point.

        Example:
            parent axis with name A
            this axis with name B
            this axis is located on A at position (10,0,0)
            there is a Point at the center of this axis system.
            A force with Fz = -10 acts on the Point.

            The connection_force is (-10,0,0,0,0,0)

            This is the force and moment as applied on A at point (10,0,0)


        """
        return self._vfNode.connection_force

    @property
    def connection_force_x(self)->float:
        """The x-component of the connection-force vector [kN] (Parent axis)"""
        return self.connection_force[0]

    @property
    def connection_force_y(self)->float:
        """The y-component of the connection-force vector [kN] (Parent axis)"""
        return self.connection_force[1]

    @property
    def connection_force_z(self)->float:
        """The z-component of the connection-force vector [kN] (Parent axis)"""
        return self.connection_force[2]

    @property
    def connection_moment_x(self)->float:
        """The mx-component of the connection-force vector [kNm] (Parent axis)"""
        return self.connection_force[3]

    @property
    def connection_moment_y(self)->float:
        """The my-component of the connection-force vector [kNm] (Parent axis)"""
        return self.connection_force[4]

    @property
    def connection_moment_z(self)->float:
        """The mx-component of the connection-force vector [kNm] (Parent axis)"""
        return self.connection_force[5]

    @property
    def applied_force(self)->tuple[float,float,float]:
        """The force and moment that is applied on origin of this axis [kN, kN, kN, kNm, kNm, kNm] (Global axis)"""
        return self._vfNode.applied_force

    @property
    def ux(self)->tuple[float,float,float]:
        """The unit x axis [m,m,m] (Global axis)"""
        return self.to_glob_direction((1, 0, 0))

    @property
    def uy(self)->tuple[float,float,float]:
        """The unit y axis [m,m,m] (Global axis)"""
        return self.to_glob_direction((0, 1, 0))

    @property
    def uz(self)->tuple[float,float,float]:
        """The unit z axis [m,m,m] (Global axis)"""
        return self.to_glob_direction((0, 0, 1))

    @property
    def equilibrium_error(self)->tuple[float,float,float,float,float,float]:
        """The remaining force and moment on this axis. Should be zero when in equilibrium [kN,kN,kN,kNm,kNm,kNm] (applied-force minus connection force, Parent axis)"""
        return self._vfNode.equilibrium_error

    def to_loc_position(self, value):
        """Returns the local position of a point in the global axis system.
        This considers the position and the rotation of the axis system.
        See Also: to_loc_direction
        """
        return self._vfNode.global_to_local_point(value)

    def to_glob_position(self, value):
        """Returns the global position of a point in the local axis system.
        This considers the position and the rotation of the axis system.
        See Also: to_glob_direction
        """
        return self._vfNode.local_to_global_point(value)

    def to_loc_direction(self, value):
        """Returns the local direction of a point in the global axis system.
        This considers only the rotation of the axis system.
        See Also: to_loc_position
        """
        return self._vfNode.global_to_local_vector(value)

    def to_glob_direction(self, value):
        """Returns the global direction of a point in the local axis system.
        This considers only the rotation of the axis system.
        See Also: to_glob_position"""
        return self._vfNode.local_to_global_vector(value)

    def to_loc_rotation(self, value):
        """Returns the local rotation. Used for rotating rotations.
        See Also: to_loc_position, to_loc_direction
        """
        return np.rad2deg(self._vfNode.global_to_local_rotation(np.deg2rad(value)))

    def to_glob_rotation(self, value):
        """Returns the global rotation. Used for rotating rotations.
        See Also: to_loc_position, to_loc_direction
        """
        return np.rad2deg(self._vfNode.local_to_global_rotation(np.deg2rad(value)))

    def give_load_shear_moment_diagram(
        self, axis_system=None
    ) -> "LoadShearMomentDiagram":
        """Returns a LoadShearMoment diagram

        Args:
            axis_system : optional : coordinate system [axis node] to be used for calculation of the diagram.
            Defaults to the local axis system
        """

        if axis_system is None:
            axis_system = self

        assert isinstance(axis_system, Frame), ValueError(
            f"axis_system shall be an instance of Axis, but it is of type {type(axis_system)}"
        )

        self._scene.update()

        # calculate in the right global direction
        glob_dir = axis_system.to_glob_direction((1, 0, 0))
        self._scene._vfc.calculateBendingMoments(*glob_dir)

        lsm = self._vfNode.getBendingMomentDiagram(axis_system._vfNode)

        return LoadShearMomentDiagram(lsm)

    @node_setter_manageable
    def change_parent_to(self, new_parent):
        """Assigns a new parent to the node but keeps the global position and rotation the same.

        See also: .parent (property)

        Args:
            new_parent: new parent node

        """

        if new_parent == self:
            raise ValueError(f"{self.name} can not be its own parent.")

        # check new_parent
        if new_parent is not None:
            if not (
                isinstance(new_parent, Frame)
                or isinstance(new_parent, GeometricContact)
            ):
                raise TypeError(
                    "Only None or Axis-type nodes (or derived types) can be used as parent. You tried to use a {} as parent".format(
                        type(new_parent)
                    )
                )

        glob_pos = self.global_position
        glob_rot = self.global_rotation
        self.parent = new_parent
        self.global_position = glob_pos
        self.global_rotation = glob_rot

    def _can_dissolve(self, allowed_managers = (None,)) -> tuple:

        # Frames can only be dissolved when they are fixed
        if not all(self.fixed):
            return False, "This node has degrees of freedom"

        # All nodes depending on this Frame need to be able to function
        # without it.
        # That is possible if they have this node as parent and that parent is this node.
        for node_name in (self._scene.nodes_depending_on(self)):
            node = self._scene[node_name]
            parent = getattr(node, "parent", -1)  # -1 is a dummy value, None is a valid parent
            if parent is not self:
                return False, f"Node {node_name} can not function without this node."

            if node.manager not in allowed_managers:

                # It could be that the manager itself has a parent property and changes the parent of the node when it is changed.
                # this whole next part of code handles cases like that. One of the unit-checks that depends on this part of the
                # code is the "test_dissolve_filled_standard_equipment" from the SuperElements test suite.

                if getattr(node.manager, 'parent', None) == self:
                    # We're not sure that this will fail, but we can't be sure that it will succeed either.
                    # so let's check using a dummy
                    s = self._scene
                    dummy = s.new_frame(s.available_name_like('dummy'))

                    if node.manager.manager is not None:
                        if node.manager.manager != self:
                            return False, f"Node {node_name} on this node can not be moved to another parent because it is managed by {node.manager.name}."

                    old_manager = self._scene.current_manager
                    self._scene.current_manager = self

                    node.manager.parent = dummy
                    if node.parent == dummy:
                        pass # ok
                    else:
                        node.manager.parent = self # resTore
                        s.delete(dummy)
                        self._scene.current_manager = old_manager
                        return False, f"Node {node_name} on this node can not be moved to another parent because it is managed by {node.manager.name}."

                    node.manager.parent = self  # resTore
                    s.delete(dummy)
                    self._scene.current_manager = old_manager

                    # -------------

                else:
                    # can not change the parent of this node
                    return False, f"Node {node_name} on this node can not be moved to another parent because it is managed by {node.manager.name}."

            none_parent_acceptable = getattr(node, '_None_parent_acceptable', True)
            if self.parent is None and not none_parent_acceptable: # Trimesh based nodes do not accept None as parent
                return False, f"Node {node_name} on this node needs to have a parent other than None."

        return True, ""

    def dissolve(self) -> tuple:
        """Dissolves the node and removes it from the scene. All children will be assigned to the parent of this node.

        There is some difficult logic involved with managed nodes, especially for the weird case where both the manager
        itself as well as a node that it manages show up as direct dependants of the node that is being dissolved. For
        example a WindAreaPoint.
        """

        can, reason = self._can_dissolve()
        if not can:
            return False, reason

        # All checks passed, we can dissolve this node
        for node_name in (self._scene.nodes_depending_on(self)):
            node = self._scene[node_name]

            # could be a managed node of which the parent is changed by the manager which itself is one of the nodes
            # of which the parent will be changed.
            if node.manager is None or node.manager == self._scene.current_manager:
                node.parent = self.parent

        # Check that we have indeed fixed all the dependencies, we've only checked for
        # "parent" and assumed that changing the parent removes the dependancy.
        # In the future there could be node-types that have other dependancies as well

        for node_name in (self._scene.nodes_depending_on(self)):
            raise ValueError(f'After changing parent, node {node_name} still depends on {self.name} - can not dissolve')

        self._scene.delete(self)
        return True, ""


    def give_python_code(self):
        code = "# code for {}".format(self.name)
        code += "\ns.new_frame(name='{}',".format(self.name)
        if self.parent_for_export:
            code += "\n           parent='{}',".format(self.parent_for_export.name)

        # position

        if self.fixed[0] or not self._scene._export_code_with_solved_function:
            code += "\n           position=({:.6g},".format(self.position[0])
        else:
            code += "\n           position=(solved({:.6g}),".format(self.position[0])
        if self.fixed[1] or not self._scene._export_code_with_solved_function:
            code += "\n                     {:.6g},".format(self.position[1])
        else:
            code += "\n                     solved({:.6g}),".format(self.position[1])
        if self.fixed[2] or not self._scene._export_code_with_solved_function:
            code += "\n                     {:.6g}),".format(self.position[2])
        else:
            code += "\n                     solved({:.6g})),".format(self.position[2])

        # rotation

        if self.fixed[3] or not self._scene._export_code_with_solved_function:
            code += "\n           rotation=({:.6g},".format(self.rotation[0])
        else:
            code += "\n           rotation=(solved({:.6g}),".format(self.rotation[0])
        if self.fixed[4] or not self._scene._export_code_with_solved_function:
            code += "\n                     {:.6g},".format(self.rotation[1])
        else:
            code += "\n                     solved({:.6g}),".format(self.rotation[1])
        if self.fixed[5] or not self._scene._export_code_with_solved_function:
            code += "\n                     {:.6g}),".format(self.rotation[2])
        else:
            code += "\n                     solved({:.6g})),".format(self.rotation[2])

        # inertia and radii of gyration
        if self.inertia > 0:
            code += "\n                     inertia = {:.6g},".format(self.inertia)

        if np.any(self.inertia_radii > 0):
            code += "\n                     inertia_radii = ({:.6g}, {:.6g}, {:.6g}),".format(
                *self.inertia_radii
            )

        # fixeties
        code += "\n           fixed =({}, {}, {}, {}, {}, {}) )".format(*self.fixed)

        code += self.add_footprint_python_code()

        return code


class Point(NodeWithParentAndFootprint):
    """A location on an axis"""

    # init parent and name are fully derived from NodeWithParent
    # _vfNode is a poi
    def __init__(self, scene, name : str):
        NodeWithParentAndFootprint.__init__(self, scene, scene._vfc.new_poi(name))

        self._None_parent_acceptable = True

    # def on_observed_node_changed(self, changed_node):
    #     print(changed_node.name + " has changed")

    @property
    def parent(self) -> Frame or None:
        """Frame that the point is located on, determines the local axis system"""
        return NodeWithParentAndFootprint.parent.fget(self)

    @parent.setter # need to override because we did override getter
    def parent(self, value):
        NodeWithParentAndFootprint.parent.fset(
            self, value
        )  # https://bugs.python.org/issue14965


    @property
    def x(self)->float:
        """x component of local position [m] (parent axis)"""
        return self.position[0]

    @property
    def y(self)->float:
        """y component of local position [m] (parent axis)"""
        return self.position[1]

    @property
    def z(self)->float:
        """z component of local position [m] (parent axis)"""
        return self.position[2]

    @property
    def applied_force(self)->tuple[float,float,float]:
        """Applied force [kN,kN,kN] (parent axis)"""
        force = self.applied_force_and_moment_global[:3]
        if self.parent:
            return self.parent.to_loc_direction(force)
        else:
            return force

    @property
    def force(self)->float:
        """total force magnitude as applied on the point [kN]"""
        return np.linalg.norm(self.applied_force)

    @property
    def fx(self)->float:
        """x component of applied force [kN] (parent axis)"""
        return self.applied_force[0]

    @property
    def fy(self)->float:
        """y component of applied force [kN] (parent axis)"""
        return self.applied_force[1]

    @property
    def fz(self)->float:
        """z component of applied force [kN] (parent axis)"""
        return self.applied_force[2]

    @property
    def applied_moment(self)->tuple[float,float,float]:
        """Applied moment [kNm,kNm,kNm] (parent axis)"""
        force = self.applied_force_and_moment_global[3:]
        if self.parent:
            return self.parent.to_loc_direction(force)
        else:
            return force

    @property
    def moment(self)->float:
        """total moment magnitude as applied on the point [kNm]"""
        return np.linalg.norm(self.applied_moment)

    @property
    def mx(self)->float:
        """x component of applied moment [kNm] (parent axis)"""
        return self.applied_moment[0]

    @property
    def my(self)->float:
        """y component of applied moment [kNm] (parent axis)"""
        return self.applied_moment[1]

    @property
    def mz(self)->float:
        """z component of applied moment [kNm] (parent axis)"""
        return self.applied_moment[2]

    @x.setter
    @node_setter_manageable
    @node_setter_observable
    def x(self, var):

        a = self.position
        self.position = (var, a[1], a[2])

    @y.setter
    @node_setter_manageable
    @node_setter_observable
    def y(self, var):

        a = self.position
        self.position = (a[0], var, a[2])

    @z.setter
    @node_setter_manageable
    @node_setter_observable
    @node_setter_manageable
    def z(self, var):

        """z component of local position"""
        a = self.position
        self.position = (a[0], a[1], var)

    @property
    def position(self)->tuple[float,float,float]:
        """Local position [m,m,m] (parent axis)"""
        return self._vfNode.position

    @position.setter
    @node_setter_manageable
    @node_setter_observable
    def position(self, new_position):

        assert3f(new_position)
        self._vfNode.position = new_position

    @property
    def applied_force_and_moment_global(self)->tuple[float,float,float,float,float,float]:
        """Applied force and moment on this point [kN, kN, kN, kNm, kNm, kNm] (Global axis)"""
        return self._vfNode.applied_force

    @property
    def gx(self)->float:
        """x component of position [m] (global axis)"""
        return self.global_position[0]

    @property
    def gy(self)->float:
        """y component of position [m] (global axis)"""
        return self.global_position[1]

    @property
    def gz(self)->float:
        """z component of position [m] (global axis)"""
        return self.global_position[2]

    @gx.setter
    @node_setter_manageable
    @node_setter_observable
    def gx(self, var):

        a = self.global_position
        self.global_position = (var, a[1], a[2])

    @gy.setter
    @node_setter_manageable
    @node_setter_observable
    def gy(self, var):

        a = self.global_position
        self.global_position = (a[0], var, a[2])

    @gz.setter
    @node_setter_manageable
    @node_setter_observable
    def gz(self, var):

        a = self.global_position
        self.global_position = (a[0], a[1], var)

    @property
    def global_position(self)->tuple[float,float,float]:
        """Global position [m,m,m] (global axis)"""
        return self._vfNode.global_position

    @global_position.setter
    @node_setter_manageable
    @node_setter_observable
    def global_position(self, val):

        assert3f(val, "Global Position")
        if self.parent:
            self.position = self.parent.to_loc_position(val)
        else:
            self.position = val

    def give_python_code(self):
        code = "# code for {}".format(self.name)
        code += "\ns.new_point(name='{}',".format(self.name)
        if self.parent_for_export:
            code += "\n          parent='{}',".format(self.parent_for_export.name)

        # position

        code += "\n          position=({:.6g},".format(self.position[0])
        code += "\n                    {:.6g},".format(self.position[1])
        code += "\n                    {:.6g}))".format(self.position[2])

        code += self.add_footprint_python_code()

        return code


class RigidBody(Frame):
    """A Rigid body, internally composed of an axis, a point (cog) and a force (gravity)"""

    def __init__(self, scene, name : str):
<<<<<<< HEAD

        # Some checks on properties of the node to make sure MRO is going well
        assert getattr(self, "_vfPoi", None) is None, "A Poi is already present in the core, error in constructor sequence?"
        assert getattr(self, "_vfForce", None) is None, "A Force is already present in the core, error in constructor sequence?"

        Frame.__init__(self, scene, name)


=======
        Frame.__init__(self, scene, name)
>>>>>>> c0e601c8

        # The axis is the Node
        # poi and force are added separately

        p = scene._vfc.new_poi(name + vfc.VF_NAME_SPLIT + "cog")
        p.parent = self._vfNode

        g = scene._vfc.new_force(name + vfc.VF_NAME_SPLIT + "gravity")
        g.parent = p

        self._vfPoi = p
        self._vfForce = g

    # override the following properties
    # - name : sets the names of poi and force as well

    def _delete_vfc(self):
        Frame._delete_vfc(self)
        self._scene._vfc.delete(self._vfPoi.name)
        self._scene._vfc.delete(self._vfForce.name)

    @property  # can not define a setter without a getter..?
    def name(self) -> str:
        """Name of the node (str), must be unique"""
        return Frame.name.fget(self)

    @name.setter
    @node_setter_manageable
    @node_setter_observable
    def name(self, newname):
        """Name of the node (str), must be unique"""

        # super().name = newname
        Frame.name.fset(self, newname)
        self._vfPoi.name = newname + vfc.VF_NAME_SPLIT + "cog"
        self._vfForce.name = newname + vfc.VF_NAME_SPLIT + "gravity"

    @property
    def footprint(self)->tuple[tuple[float,float,float]]:
        """Sets the footprint vertices. Supply as an iterable with each element containing three floats"""
        return Frame.footprint.fget(self)

    @footprint.setter
    def footprint(self, value):
        Frame.footprint.fset(
            self, value
        )  # https://bugs.python.org/issue14965

        # assign the footprint to the CoG as well,
        # but subtract the cog position as
        self._sync_selfweight_footprint()

    def _sync_selfweight_footprint(self):
        """The footprint of the CoG is defined relative to the CoG, so its needs to be updated
        whenever the CoG or the footprint changes"""

        fp = self.footprint

        self._vfPoi.footprintVertexClearAll()
        for t in fp:
            pos = np.array(t, dtype=float)
            relpos = pos - self.cog
            self._vfPoi.footprintVertexAdd(*relpos)

    @property
    def cogx(self)->float:
        """x-component of cog position [m] (local axis)"""
        return self.cog[0]

    @property
    def cogy(self)->float:
        """y-component of cog position [m] (local axis)"""
        return self.cog[1]

    @property
    def cogz(self)->float:
        """z-component of cog position [m] (local axis)"""
        return self.cog[2]

    @property
    def cog(self)->tuple[float,float,float]:
        """Center of Gravity position [m,m,m] (local axis)"""
        return self._vfPoi.position

    @cogx.setter
    @node_setter_manageable
    @node_setter_observable
    def cogx(self, var):

        a = self.cog
        self.cog = (var, a[1], a[2])

    @cogy.setter
    @node_setter_manageable
    @node_setter_observable
    def cogy(self, var):

        a = self.cog
        self.cog = (a[0], var, a[2])

    @cogz.setter
    @node_setter_manageable
    @node_setter_observable
    def cogz(self, var):

        a = self.cog
        self.cog = (a[0], a[1], var)

    @cog.setter
    @node_setter_manageable
    @node_setter_observable
    def cog(self, newcog):

        assert3f(newcog)
        self._vfPoi.position = newcog
        self.inertia_position = self.cog
        self._sync_selfweight_footprint()

    @property
    def mass(self)->float:
        """Static mass of the body [mT]

        See Also: inertia
        """
        return self._vfForce.force[2] / -self._scene.g

    @mass.setter
    @node_setter_manageable
    @node_setter_observable
    def mass(self, newmass):

        assert1f(newmass)
        if newmass == 0:
            self.inertia_radii = (0, 0, 0)
        self.inertia = newmass
        self._vfForce.force = (0, 0, -self._scene.g * newmass)

    def dissolve(self):
        """A RigidBody can only be dissolved if it has no mass, in that case it is actually a frame"""

        if self.mass == 0:
            return super().dissolve()

        return False, "RigidBodies with mass can not be dissolved"

    def give_python_code(self):
        code = "# code for {}".format(self.name)
        code += "\ns.new_rigidbody(name='{}',".format(self.name)
        code += "\n                mass={:.6g},".format(self.mass)
        code += "\n                cog=({:.6g},".format(self.cog[0])
        code += "\n                     {:.6g},".format(self.cog[1])
        code += "\n                     {:.6g}),".format(self.cog[2])

        if self.parent_for_export:
            code += "\n                parent='{}',".format(self.parent_for_export.name)

        # position

        if self.fixed[0] or not self._scene._export_code_with_solved_function:
            code += "\n                position=({:.6g},".format(self.position[0])
        else:
            code += "\n                position=(solved({:.6g}),".format(self.position[0])

        if self.fixed[1] or not self._scene._export_code_with_solved_function:
            code += "\n                          {:.6g},".format(self.position[1])
        else:
            code += "\n                          solved({:.6g}),".format(self.position[1])

        if self.fixed[2] or not self._scene._export_code_with_solved_function:
            code += "\n                          {:.6g}),".format(self.position[2])
        else:
            code += "\n                          solved({:.6g})),".format(self.position[2])

        # rotation

        if self.fixed[3] or not self._scene._export_code_with_solved_function:
            code += "\n                rotation=({:.6g},".format(self.rotation[0])
        else:
            code += "\n                rotation=(solved({:.6g}),".format(self.rotation[0])

        if self.fixed[4] or not self._scene._export_code_with_solved_function:
            code += "\n                          {:.6g},".format(self.rotation[1])
        else:
            code += "\n                          solved({:.6g}),".format(self.rotation[1])

        if self.fixed[5] or not self._scene._export_code_with_solved_function:
            code += "\n                          {:.6g}),".format(self.rotation[2])
        else:
            code += "\n                          solved({:.6g})),".format(self.rotation[2])

        if np.any(self.inertia_radii > 0):
            code += "\n                     inertia_radii = ({}, {}, {}),".format(
                *self.inertia_radii
            )

        code += "\n                fixed =({}, {}, {}, {}, {}, {}) )".format(
            *self.fixed
        )

        code += self.add_footprint_python_code()

        return code


class Cable(CoreConnectedNode):
    """A Cable represents a linear elastic wire running from a Poi or sheave to another Poi of sheave.

    A cable has a un-stretched length [length] and a stiffness [EA] and may have a diameter [m]. The tension in the cable is calculated.

    Intermediate pois or sheaves may be added.

    - Pois are considered as sheaves with a zero diameter.
    - Sheaves are considered sheaves with the given geometry. If defined then the diameter of the cable is considered when calculating the geometry. The cable runs over the sheave in the positive direction (right hand rule) as defined by the axis of the sheave.

    For cables running over a sheave the friction in sideways direction is considered to be infinite. The geometry is calculated such that the
    cable section between sheaves is perpendicular to the vector from the axis of the sheave to the point where the cable leaves the sheave.

    This assumption results in undefined behaviour when the axis of the sheave is parallel to the cable direction.

    Notes:
        If pois or sheaves on a cable come too close together (<1mm) then they will be pushed away from eachother.
        This prevents the unwanted situation where multiple pois end up at the same location. In that case it can not be determined which amount of force should be applied to each of the pois.


    """

    def __init__(self, scene, name : str):
        CoreConnectedNode.__init__(self, scene, scene._vfc.new_cable(name))

        self._pois = list()
        self._reversed : List[bool] = list()

        self._render_as_tube = True

    def depends_on(self):
        return [*self._pois]

    @property
    def tension(self)->float:
        """Tension in the cable [kN]"""
        return self._vfNode.tension

    @property
    def stretch(self)->float:
        """Stretch of the cable [m]"""
        return self._vfNode.stretch

    @property
    def actual_length(self)->float:
        """Current length of the cable: length + stretch [m]"""
        return self.length + self.stretch

    @property
    def length(self)->float:
        """Length of the cable when in rest [m]"""
        return self._vfNode.Length

    @length.setter
    @node_setter_manageable
    @node_setter_observable
    def length(self, val):

        if val < 1e-9:
            raise Exception(
                "Length shall be more than 0 (otherwise stiffness EA/L becomes infinite)"
            )
        self._vfNode.Length = val

    @property
    def EA(self)->float:
        """Stiffness of the cable [kN]"""
        return self._vfNode.EA

    @EA.setter
    @node_setter_manageable
    @node_setter_observable
    def EA(self, ea):

        self._vfNode.EA = ea

    @property
    def diameter(self)->float:
        """Diameter of the cable. Used when a cable runs over a circle. [m]"""
        return self._vfNode.diameter

    @diameter.setter
    @node_setter_manageable
    @node_setter_observable
    def diameter(self, diameter):

        self._vfNode.diameter = diameter

    @property
    def mass_per_length(self)->float:
        """Mass per length of the cable [mT/m]"""
        return self._vfNode.mass_per_length

    @mass_per_length.setter
    @node_setter_manageable
    @node_setter_observable
    def mass_per_length(self, mass_per_length):
        self._vfNode.mass_per_length = mass_per_length

    @property
    def mass(self)->float:
        """Mass of the cable (derived from length and mass-per-length) [mT]"""
        return self._vfNode.mass_per_length * self.length

    @mass.setter
    @node_setter_manageable
    @node_setter_observable
    def mass(self, mass):
        self._vfNode.mass_per_length = mass / self.length

    @property
    def reversed(self)->tuple[bool]:
        """Diameter of the cable. Used when a cable runs over a circle. [m]"""
        return tuple(self._reversed)

    @reversed.setter
    @node_setter_manageable
    @node_setter_observable
    def reversed(self, reversed):

        self._reversed = list(reversed)
        self._update_pois()

    @property
    def connections(self)->tuple[Point or Circle]:
        """List or Tuple of nodes that this cable is connected to. Nodes may be passed by name (string) or by reference.

        Example:
            p1 = s.new_point('point 1')
            p2 = s.new_point('point 2', position = (0,0,10)
            p3 = s.new_point('point 3', position = (10,0,10)
            c1 = s.new_circle('circle 1',parent = p3, axis = (0,1,0), radius = 1)
            c = s.new_cable("cable_1", endA="Point", endB = "Circle", length = 1.2, EA = 10000)

            c.connections = ('point 1', 'point 2', 'point 3')
            # or
            c.connections = (p1, p2,p3)
            # or
            c.connections = [p1, 'point 2', p3]  # all the same

        Notes:
            1. Circles can not be used as endpoins. If one of the endpoints is a Circle then the Point that that circle
            is located on is used instead.
            2. Points should not be repeated directly.

        The following will fail:
        c.connections = ('point 1', 'point 3', 'circle 1')

        because the last point is a circle. So circle 1 will be replaced with the point that the circle is on: point 3.

        so this becomes
        ('point 1','point 3','point 3')

        this is invalid because point 3 is repeated.
        #NOGUI
        """
        return tuple(self._pois)

    @connections.setter
    @node_setter_manageable
    @node_setter_observable
    def connections(self, value):


        if len(value) < 2:
            raise ValueError("At least two connections required")

        nodes = []
        for p in value:
            n = self._scene._node_from_node_or_str(p)

            if not (isinstance(n, Point) or isinstance(n, Circle)):
                raise ValueError(
                    f"Only Sheaves and Pois can be used as connection, but {n.name} is a {type(n)}"
                )
            nodes.append(n)

        # check for repeated nodes
        n = len(nodes)
        for i in range(n - 1):
            node1 = nodes[i]
            node2 = nodes[i + 1]

            # Taken care off in c++
            # # # if first or last node is a sheave, the this will be replaced by the poi of the sheave
            # # Except if the fist and the last sheave are the same (loop)
            #
            # if nodes[0] != nodes[-1]:  # first node is not the same as last node
            #     if i == 0 and isinstance(node1, Circle):
            #         node1 = node1.parent
            #     if i == n - 2 and isinstance(node2, Circle):
            #         node2 = node2.parent

            if node1 == node2:
                raise ValueError(
                    f"It is not allowed to have the same node repeated - you have {node1.name} and {node2.name}"
                )

        self._pois.clear()
        self._pois.extend(nodes)
        self._update_pois()

    def get_points_for_visual(self):
        """A list of 3D locations which can be used for visualization"""
        return self._vfNode.global_points

    def _add_connection_to_core(self, connection, reversed = False):
        if isinstance(connection, Point):
            self._vfNode.add_connection_poi(connection._vfNode)
        if isinstance(connection, Circle):
            self._vfNode.add_connection_sheave(connection._vfNode, reversed)

    def _update_pois(self):
        self._vfNode.clear_connections()

        # sync length of reversed
        while len(self._reversed) < len(self._pois):
            self._reversed.append(False)
        self._reversed = self._reversed[0:len(self._pois)]

        for point, reversed in zip(self._pois, self._reversed):
            self._add_connection_to_core(point, reversed)


    def _give_poi_names(self):
        """Returns a list with the names of all the pois"""
        r = list()
        for p in self._pois:
            r.append(p.name)
        return r

    @node_setter_manageable
    def set_length_for_tension(self, target_tension):
        """Given the actual geometry and EA of the cable, change the length such that
        the tension in the cable becomes the supplied tension
        """

        # F = stretch * EA / L
        # so : L = L0*EA / (F + EA)

        self.length = (self.actual_length) * self.EA / (target_tension + self.EA)

    @node_setter_manageable
    def set_length_for_stretched_length_under_tension(self, stretched_length, target_tension=None):
        """Changes the length of cable such that its stretched length under target-tension becomes stretched-length.
        """

        # F = stretch * EA / L
        # so : L = L0*EA / (F + EA)

        if target_tension is None:
            target_tension = self.tension

        self.length = stretched_length * self.EA / (target_tension + self.EA)

    def give_python_code(self):
        code = list()
        code.append("# code for {}".format(self.name))

        poi_names = self._give_poi_names()
        n_sheaves = len(poi_names) - 2

        code.append("s.new_cable(name='{}',".format(self.name))
        code.append("            endA='{}',".format(poi_names[0]))
        code.append("            endB='{}',".format(poi_names[-1]))
        code.append("            length={:.6g},".format(self.length))

        if self.mass_per_length != 0:
            code.append("            mass_per_length={:.6g},".format(self.mass_per_length))

        if self.diameter != 0:
            code.append("            diameter={:.6g},".format(self.diameter))

        if len(poi_names) <= 2:
            code.append("            EA={:.6g})".format(self.EA))
        else:
            code.append("            EA={},".format(self.EA))

            if n_sheaves == 1:
                code.append("            sheaves = ['{}'])".format(poi_names[1]))
            else:
                code.append("            sheaves = ['{}',".format(poi_names[1]))
                for i in range(n_sheaves - 2):
                    code.append("                       '{}',".format(poi_names[2 + i]))
                code.append("                       '{}']),".format(poi_names[-2]))

        if np.any(self.reversed):
            code.append(f"s['{self.name}'].reversed = {self.reversed}")

        return '\n'.join(code)


class Force(NodeWithCoreParent):
    """A Force models a force and moment on a poi.

    Both are expressed in the global axis system.

    """

    def __init__(self, scene, name):
        NodeWithCoreParent.__init__(self, scene, scene._vfc.new_force(name))

    @property
    def force(self)->tuple[float,float,float]:
        """The x,y and z components of the force [kN,kN,kN] (global axis)

        Example s['wind'].force = (12,34,56)
        """
        return self._vfNode.force

    @force.setter
    @node_setter_manageable
    @node_setter_observable
    def force(self, val):

        assert3f(val)
        self._vfNode.force = val

    @property
    def fx(self)->float:
        """The global x-component of the force [kN] (global axis)"""
        return self.force[0]

    @fx.setter
    @node_setter_manageable
    @node_setter_observable
    def fx(self, var):

        a = self.force
        self.force = (var, a[1], a[2])

    @property
    def fy(self)->float:
        """The global y-component of the force [kN]  (global axis)"""
        return self.force[1]

    @fy.setter
    @node_setter_manageable
    @node_setter_observable
    def fy(self, var):

        a = self.force
        self.force = (a[0], var, a[2])

    @property
    def fz(self)->float:
        """The global z-component of the force [kN]  (global axis)"""

        return self.force[2]

    @fz.setter
    @node_setter_manageable
    @node_setter_observable
    def fz(self, var):

        a = self.force
        self.force = (a[0], a[1], var)

    @property
    def moment(self)->tuple[float,float,float]:
        """Moment [kNm,kNm,kNm] (global).

        Example s['wind'].moment = (12,34,56)
        """
        return self._vfNode.moment

    @moment.setter
    @node_setter_manageable
    @node_setter_observable
    def moment(self, val):

        assert3f(val)
        self._vfNode.moment = val

    @property
    def mx(self)->float:
        """The global x-component of the moment [kNm]  (global axis)"""
        return self.moment[0]

    @mx.setter
    @node_setter_manageable
    @node_setter_observable
    def mx(self, var):

        a = self.moment
        self.moment = (var, a[1], a[2])

    @property
    def my(self)->float:
        """The global y-component of the moment [kNm]  (global axis)"""
        return self.moment[1]

    @my.setter
    @node_setter_manageable
    @node_setter_observable
    def my(self, var):

        a = self.moment
        self.moment = (a[0], var, a[2])

    @property
    def mz(self)->float:
        """The global z-component of the moment [kNm]  (global axis)"""
        return self.moment[2]

    @mz.setter
    @node_setter_manageable
    @node_setter_observable
    def mz(self, var):

        a = self.moment
        self.moment = (a[0], a[1], var)

    def give_python_code(self):
        code = "# code for {}".format(self.name)

        # new_force(self, name, parent=None, force=None, moment=None):

        code += "\ns.new_force(name='{}',".format(self.name)
        code += "\n            parent='{}',".format(self.parent_for_export.name)
        code += "\n            force=({:.6g}, {:.6g}, {:.6g}),".format(*self.force)
        code += "\n            moment=({:.6g}, {:.6g}, {:.6g}) )".format(*self.moment)
        return code


class _Area(NodeWithCoreParent):
    """Abstract Based class for wind and current areas."""

    def Ae_for_global_direction(self, global_direction):
        """Returns the effective area in the provided global direction, see"""

        if self.parent.parent is not None:
            dir = self.parent.parent.to_glob_direction(self.direction)
        else:
            dir = self.direction

        if self.areakind == AreaKind.SPHERE:
            return self.A
        elif self.areakind == AreaKind.PLANE:
            return self.A * abs(np.dot(global_direction, dir))
        elif self.areakind == AreaKind.CYLINDER:
            dot = np.dot(global_direction, dir)
            return self.A * np.sqrt(1 - dot ** 2)
        else:
            raise ValueError("Unknown area-kind")

    @property
    def force(self)->tuple[float,float,float]:
        """The x,y and z components of the force [kN,kN,kN] (global axis)"""
        return self._vfNode.force

    @property
    def fx(self)->float:
        """The global x-component of the force [kN] (global axis)"""
        return self.force[0]

    @property
    def fy(self)->float:
        """The global y-component of the force [kN]  (global axis)"""
        return self.force[1]

    @property
    def fz(self)->float:
        """The global z-component of the force [kN]  (global axis)"""

        return self.force[2]

    @property
    def A(self)->float:
        """Total area [m2]. See also Ae"""
        return self._vfNode.A0

    @A.setter
    def A(self, value):
        assert1f_positive_or_zero(value, "Area")
        self._vfNode.A0 = value

    @property
    def Ae(self)->float:
        """Effective area [m2]. This is the projection of the total to the actual wind/current direction. Read only."""
        return self._vfNode.Ae

    @property
    def Cd(self)->float:
        """Cd coefficient [-]"""
        return self._vfNode.Cd

    @Cd.setter
    def Cd(self, value):
        assert1f_positive_or_zero(value, "Cd")
        self._vfNode.Cd = value

    @property
    def direction(self)->tuple[float,float,float]:
        """Depends on 'areakind'. For 'plane' this is the direction of the normal of the plane, for 'cylindrical' this is
        the direction of the axis and for 'sphere' this is not used [m,m,m]"""
        return self._vfNode.direction

    @direction.setter
    def direction(self, value):
        assert3f(value, "direction")
        assert np.linalg.norm(value) > 0, ValueError("direction can not be 0,0,0")

        self._vfNode.direction = value

    @property
    def areakind(self)->AreaKind:
        """Defines how to interpret the area.
        See also: `direction`"""
        return AreaKind(self._vfNode.type)

    @areakind.setter
    def areakind(self, value):
        if not isinstance(value, AreaKind):
            raise ValueError("kind shall be an instance of Area")
        self._vfNode.type = value.value

    def _give_python_code(self, new_command):
        code = "# code for {}".format(self.name)

        # new_force(self, name, parent=None, force=None, moment=None):

        code += "\ns.{}(name='{}',".format(new_command, self.name)
        code += "\n            parent='{}',".format(self.parent_for_export.name)
        code += f"\n            A={self.A:.6g}, "
        code += f"\n            Cd={self.Cd:.6g}, "
        if self.areakind != AreaKind.SPHERE:
            code += "\n            direction=({:.6g},{:.6g},{:.6g}),".format(*self.direction)
        code += f"\n            areakind={str(self.areakind)})"

        return code


class WindArea(_Area):
    def give_python_code(self):
        return self._give_python_code("new_windarea")


class CurrentArea(_Area):
    def give_python_code(self):
        return self._give_python_code("new_currentarea")


class ContactMesh(NodeWithCoreParentAndTrimesh):
    """A ContactMesh is a tri-mesh with an axis parent"""

    def __init__(self, scene, name):
        NodeWithCoreParentAndTrimesh.__init__(self, scene, scene._vfc.new_contactmesh(name))

    def give_python_code(self):
        code = "# code for {}".format(self.name)
        code += "\nmesh = s.new_contactmesh(name='{}'".format(self.name)
        if self.parent_for_export:
            code += ", parent='{}')".format(self.parent_for_export.name)
        else:
            code += ")"
        code += "\nmesh.trimesh.load_file(r'{}', scale = ({:.6g},{:.6g},{:.6g}), rotation = ({:.6g},{:.6g},{:.6g}), offset = ({:.6g},{:.6g},{:.6g}))".format(
            self.trimesh._path,
            *self.trimesh._scale,
            *self.trimesh._rotation,
            *self.trimesh._offset,
        )

        return code


class ContactBall(NodeWithCoreParent):
    """A ContactBall is a linear elastic ball which can contact with ContactMeshes.

    It is modelled as a sphere around a Poi. Radius and stiffness can be controlled using radius and k.

    The force is applied on the Poi and it not registered separately.
    """

    def __init__(self, scene, name : str):
        NodeWithCoreParent.__init__(self, scene, scene._vfc.new_contactball(name))

        self._meshes = list()

    @property
    def can_contact(self) -> bool:
        """True if the ball is currently perpendicular to at least one of the faces of one of the meshes. So when contact is possible. To check if there is contact use "force".
        See Also: Force
        """
        return self._vfNode.has_contact

    @property
    def contact_force(self) -> tuple:
        """Returns the force on the ball [kN, kN, kN] (global axis)

        The force is applied at the center of the ball

        See Also: contact_force_magnitude
        """
        return self._vfNode.force

    @property
    def contact_force_magnitude(self) -> float:
        """Returns the absolute force on the ball, if any [kN]

        The force is applied on the center of the ball

        See Also: contact_force
        """
        return np.linalg.norm(self._vfNode.force)

    @property
    def compression(self) -> float:
        """Returns the absolute compression of the ball, if any [m]"""
        return self._vfNode.force

    @property
    def contactpoint(self) -> tuple[float,float,float]:
        """Nearest point on the nearest mesh, if contact [m,m,m] (global)"""
        return self._vfNode.contact_point

    def update(self):
        """Updates the contact-points and applies forces on mesh and point"""
        self._vfNode.update()

    @property
    def meshes(self) -> tuple:
        """List of contact-mesh nodes.
        When getting this will yield a list of node references.
        When setting node references and node-names may be used.

        eg: ball.meshes = [mesh1, 'mesh2']
        """
        return tuple(self._meshes)

    @meshes.setter
    @node_setter_manageable
    @node_setter_observable
    def meshes(self, value):

        meshes = []

        for m in value:
            cm = self._scene._node_from_node_or_str(m)

            if not isinstance(cm, ContactMesh):
                raise ValueError(
                    f"Only ContactMesh nodes can be used as mesh, but {cm.name} is a {type(cm)}"
                )
            if cm in meshes:
                raise ValueError(f"Can not add {cm.name} twice")

            meshes.append(cm)

        # copy to meshes
        self._meshes.clear()
        self._vfNode.clear_contactmeshes()
        for mesh in meshes:
            self._meshes.append(mesh)
            self._vfNode.add_contactmesh(mesh._vfNode)

    @property
    def meshes_names(self) -> tuple[str]:
        """List with the names of the meshes"""
        return tuple([m.name for m in self._meshes])

    @property
    def radius(self) ->float:
        """Radius of the contact-ball [m]"""
        return self._vfNode.radius

    @radius.setter
    @node_setter_manageable
    @node_setter_observable
    def radius(self, value):

        assert1f_positive_or_zero(value, "radius")
        self._vfNode.radius = value
        pass

    @property
    def k(self) ->float:
        """Compression stiffness of the ball in force per meter of compression [kN/m]"""
        return self._vfNode.k

    @k.setter
    @node_setter_manageable
    @node_setter_observable
    def k(self, value):

        assert1f_positive_or_zero(value, "k")
        self._vfNode.k = value
        pass

    def give_python_code(self):
        code = "# code for {}".format(self.name)

        code += "\ns.new_contactball(name='{}',".format(self.name)
        code += "\n                  parent='{}',".format(self.parent_for_export.name)
        code += "\n                  radius={:.6g},".format(self.radius)
        code += "\n                  k={:.6g},".format(self.k)
        code += "\n                  meshes = [ "

        for m in self._meshes:
            code += '"' + m.name + '",'
        code = code[:-1] + "])"

        return code

    # =======================================================================


class SPMT(NodeWithCoreParent):
    """An SPMT is a Self-propelled modular transporter

    These are platform vehicles

    ============  =======
    0 0 0 0 0 0   0 0 0 0

    This SPMT node models the wheels and hydraulics of a single suspension system.

    A set of wheels is called an "axle". The hydraulics are modelled as a linear spring.
    The axles can make contact with a contact shape.

    The positions of the axles are controlled by n_length, n_width, spacing_length and spacing_width.
    The hydraulics are controlled by reference_extension, reference_force and k.

    Setting use_friction to True (default) adds friction such that all contact-forces are purely vertical.
    Setting use_friction to False will make contact-forces perpendicular to the contacted surface.

    """

    def __init__(self, scene, name : str):
        NodeWithCoreParent.__init__(self, scene, scene._vfc.new_spmt(name))

        self._meshes = list()

        # These are set by Scene.new_spmt
        self._k = None
        self._reference_extension = None
        self._reference_force = None
        self._spacing_length = None
        self._spacing_width = None
        self._n_length = None
        self._n_width = None

    def depends_on(self):
        inherited = NodeWithCoreParent.depends_on(self)
        inherited.extend(self.meshes)

        return inherited

    # read-only properties

    @property
    def force(self) -> tuple[float]:
        """Returns the force component perpendicular to the SPMT in each of the axles (negative mean uplift) [kN]"""
        return self._vfNode.force

    @property
    def contact_force(self) -> tuple[tuple[float]]:
        """Returns the contact force in each of the axles (global) [kN,kN,kN]"""
        return self._vfNode.forces

    @property
    def compression(self) -> float:
        """Returns the total compression (negative means uplift) [m]"""
        return self._vfNode.compression

    @property
    def extensions(self) -> tuple[float]:
        """Returns the extension of each of the axles (bottom of wheel to top of spmt) [m]"""
        return tuple(self._vfNode.extensions)

    @property
    def max_extension(self) -> float:
        """Maximum extension of the axles [m]
        See Also: extensions"""
        return max(self.extensions)

    @property
    def min_extension(self) -> float:
        """Minimum extension of the axles [m]
        See Also: extensions"""
        return min(self.extensions)

    def get_actual_global_points(self):
        """Returns a list of points: axle1, bottom wheels 1, axle2, bottom wheels 2, etc"""
        gp = self._vfNode.actual_global_points

        pts = []
        n2 = int(len(gp) / 2)
        for i in range(n2):
            pts.append(gp[2 * i + 1])
            pts.append(gp[2 * i])

            if i < n2 - 1:
                pts.append(gp[2 * i + 2])

        return pts

    # controllable

    # name is derived
    # parent is derived

    # axles and stiffness are combined
    def _update_vfNode(self):
        """Updates vfNode with stiffness and axles"""
        offx = (self._n_length - 1) * self._spacing_length / 2
        offy = (self._n_width - 1) * self._spacing_width / 2
        self._vfNode.clear_axles()

        for ix in range(self._n_length):
            for iy in range(self._n_width):
                self._vfNode.add_axle(ix * self._spacing_length - offx, iy * self._spacing_width - offy, 0)

        n_axles = self._n_length * self._n_width
        self._vfNode.k = self._k / (n_axles*n_axles)
        self._vfNode.nominal_length = self._reference_extension + self._reference_force / self._k

    @property
    def n_width(self) -> int:
        """number of axles in transverse direction [-]"""
        return self._n_width

    @n_width.setter
    @node_setter_manageable
    @node_setter_observable
    def n_width(self, value):
        assert1i_positive_or_zero(value, "n_width")
        self._n_width = value
        self._update_vfNode()

    @property
    def n_length(self)->int:
        """number of axles in length direction [-]"""
        return self._n_length

    @n_length.setter
    @node_setter_manageable
    @node_setter_observable
    def n_length(self, value):
        assert1i_positive_or_zero(value, "n_length")
        self._n_length = value
        self._update_vfNode()

    @property
    def spacing_width(self) -> float:
        """distance between axles in transverse direction [m]"""
        return self._spacing_width

    @spacing_width.setter
    @node_setter_manageable
    @node_setter_observable
    def spacing_width(self, value):
        assert1f_positive_or_zero(value, "spacing_width")
        self._spacing_width = value
        self._update_vfNode()

    @property
    def spacing_length(self)->float:
        """distance between axles in length direction [m]"""
        return self._spacing_length

    @spacing_length.setter
    @node_setter_manageable
    @node_setter_observable
    def spacing_length(self, value):
        assert1f_positive_or_zero(value, "spacing_length")
        self._spacing_length = value
        self._update_vfNode()

    @property
    def reference_force(self)->float:
        """total force (sum of all axles) when at reference extension [kN]"""
        return self._reference_force

    @reference_force.setter
    @node_setter_manageable
    @node_setter_observable
    def reference_force(self, value):
        assert1f_positive_or_zero(value, "reference_force")
        self._reference_force = value
        self._update_vfNode()

    @property
    def reference_extension(self)->float:
        """Distance between top of SPMT and bottom of wheel at which compression is zero [m]"""
        return self._reference_extension

    @reference_extension.setter
    @node_setter_manageable
    @node_setter_observable
    def reference_extension(self, value):
        """nominal extension of axles for reference force [m]"""
        assert1f_positive_or_zero(value, "reference_extension")
        self._reference_extension = value
        self._update_vfNode()

    @property
    def k(self)->float:
        """Vertical stiffness of all axles together [kN/m]"""
        return self._k

    @k.setter
    @node_setter_manageable
    @node_setter_observable
    def k(self, value):
        assert1f_positive_or_zero(value, "k")
        self._k = value
        self._update_vfNode()

    # ==== friction ====

    @property
    def use_friction(self)->bool:
        """Apply friction between wheel and surface such that resulting force is vertical [True/False]
        False: Force is perpendicular to the surface
        True: Force is vertical
        """
        return self._vfNode.use_friction

    @use_friction.setter
    def use_friction(self, value):
        assertBool(value, "use friction")
        self._vfNode.use_friction = value

    # === control meshes ====

    @property
    def meshes(self) -> tuple:
        """List of contact-mesh nodes. If empty list then the SPMT can contact all contact meshes.
        When getting this will yield a list of node references.
        When setting node references and node-names may be used.

        eg: ball.meshes = [mesh1, 'mesh2']
        """
        return tuple(self._meshes)

    @meshes.setter
    @node_setter_manageable
    @node_setter_observable
    def meshes(self, value):

        meshes = []

        for m in value:
            cm = self._scene._node_from_node_or_str(m)

            if not isinstance(cm, ContactMesh):
                raise ValueError(
                    f"Only ContactMesh nodes can be used as mesh, but {cm.name} is a {type(cm)}"
                )
            if cm in meshes:
                raise ValueError(f"Can not add {cm.name} twice")

            meshes.append(cm)

        # copy to meshes
        self._meshes.clear()
        self._vfNode.clear_contact_meshes()
        for mesh in meshes:
            self._meshes.append(mesh)
            self._vfNode.add_contact_mesh(mesh._vfNode)

    @property
    def meshes_names(self) -> tuple[str]:
        """List with the names of the meshes"""
        return tuple([m.name for m in self._meshes])

    # === control axles ====


    @property
    def axles(self) -> tuple[tuple[float,float,float]]:
        """Axles is a list axle positions [m,m,m] (parent axis)
        Each entry is a (x,y,z) entry which determines the location of the axle on SPMT. This is relative to the parent of the SPMT.

        Example:
            [(-10,0,0),(-5,0,0),(0,0,0)] for three axles
        """
        return self._vfNode.get_axles()

    @axles.setter
    @node_setter_manageable
    @node_setter_observable
    def axles(self, value):
        self._vfNode.clear_axles()
        for v in value:
            assert3f(v, "Each entry should contain three floating point numbers")
            self._vfNode.add_axle(*v)

    # actions

    def update(self):
        """Updates the contact-points and applies forces on mesh and point"""
        self._vfNode.update()

    def give_python_code(self):
        code = ["# code for {}".format(self.name)]

        code.append(f"s.new_spmt(name='{self.name}',")
        code.append(f"           parent='{self.parent_for_export.name}',")
        code.append(f"           reference_force = {self.reference_force:.6g},")
        code.append(f"           reference_extension = {self.reference_extension:.6g},")
        code.append(f"           k = {self.k},")
        code.append(f"           spacing_length = {self.spacing_length:.6g},")
        code.append(f"           spacing_width = {self.spacing_width:.6g},")
        code.append(f"           n_length = {self.n_length},")
        code.append(f"           n_width = {self.n_width},")

        if self._meshes:
            code.append("                  meshes = [ ")
            for m in self._meshes:
                code.append('"' + m.name + '",')
            code.append("                           ],")
        code.append("            )")

        return '\n'.join(code)


class Circle(NodeWithCoreParent):
    """A Circle models a circle shape based on a diameter and an axis direction. Circles can be used by
    geometric contact nodes and cables/slings. For cables the direction of the axis determines the
    direction about which the cable runs over the sheave."""

    def __init__(self, scene, name):
        NodeWithCoreParent.__init__(self, scene, scene._vfc.new_sheave(name))


    @property
    def axis(self) -> tuple[float,float,float]:
        """Direction of the sheave axis (parent axis system) [m,m,m]

        Note:
            The direction of the axis is also used to determine the positive direction over the circumference of the
            circle. This is then used when cables run over the circle or the circle is used for geometric contacts. So
            if a cable runs over the circle in the wrong direction then a solution is to change the axis direction to
            its opposite:  circle.axis =- circle.axis. (another solution in that case is to define the connections of
            the cable in the reverse order)
        """
        ad = self._vfNode.axis_direction
        l = np.linalg.norm(ad)
        if l == 0:
            return ad
        else:
            return (ad[0]/l, ad[1]/l, ad[2]/l)

    @axis.setter
    @node_setter_manageable
    @node_setter_observable
    def axis(self, val):

        assert3f(val)
        if np.linalg.norm(val) == 0:
            raise ValueError("Axis can not be 0,0,0")
        self._vfNode.axis_direction = val

    @property
    def radius(self)->float:
        """Radius of the circle [m]"""
        return self._vfNode.radius

    @radius.setter
    @node_setter_manageable
    @node_setter_observable
    def radius(self, val):

        assert1f(val)
        self._vfNode.radius = val

    def give_python_code(self):
        code = "# code for {}".format(self.name)
        code += "\ns.new_circle(name='{}',".format(self.name)
        code += "\n            parent='{}',".format(self.parent_for_export.name)
        code += "\n            axis=({:.6g}, {:.6g}, {:.6g}),".format(*self.axis)
        code += "\n            radius={:.6g} )".format(self.radius)
        return code

    @property
    def global_position(self)->tuple[float,float,float]:
        """Global position of the center of the sheave [m,m,m]

        Note: this is the same as the global position of the parent point.
        """
        return self.parent.global_position

    @property
    def global_axis(self)->tuple[float,float,float]:
        """Global axis direction [m,m,m]
        """
        if self.parent.parent is not None:
            return self.parent.parent.to_glob_direction(self.axis)
        else:
            return self.axis

    @global_axis.setter
    def global_axis(self, value):

        assert3f(value, "axis")

        if self.parent.parent is not None:
            self.axis = self.parent.parent.to_loc_direction(value)
        else:
            self.axis = value


    @property
    def position(self)->tuple[float,float,float]:
        """Local position of the center of the sheave [m,m,m] (parent axis).

        Note: this is the same as the local position of the parent point.
        """
        return self.parent.position

    @property
    def parent(self) -> Point:
        """Point that defines the center of the circle.
        The parent of that point determines the axis system used for the axis"""
        return NodeWithCoreParent.parent.fget(self)

    @parent.setter
    def parent(self, value):
        NodeWithCoreParent.parent.fset(
            self, value
        )  # https://bugs.python.org/issue14965

    @node_setter_manageable
    def change_parent_to(self, new_parent):
        """Assigns a new parent to the node but keeps the global position and rotation the same.

        See also: .parent (property)

        Args:
            new_parent: new parent node

        """
        glob_axis = self.global_axis
        self.parent = new_parent
        self.global_axis = glob_axis


class HydSpring(NodeWithCoreParent):
    """A HydSpring models a linearized hydrostatic spring.

    The cob (center of buoyancy) is defined in the parent axis system.
    All other properties are defined relative to the cob.

    """

    @property
    def cob(self)->tuple[float,float,float]:
        """Center of buoyancy in (parent axis) [m,m,m]"""
        return self._vfNode.position

    @cob.setter
    @node_setter_manageable
    @node_setter_observable
    def cob(self, val):

        assert3f(val)
        self._vfNode.position = val

    @property
    def BMT(self)->float:
        """Vertical distance between cob and metacenter for roll [m]"""
        return self._vfNode.BMT

    @BMT.setter
    @node_setter_manageable
    @node_setter_observable
    def BMT(self, val):

        self._vfNode.BMT = val

    @property
    def BML(self)->float:
        """Vertical distance between cob and metacenter for pitch [m]"""
        return self._vfNode.BML

    @BML.setter
    @node_setter_manageable
    @node_setter_observable
    def BML(self, val):

        self._vfNode.BML = val

    @property
    def COFX(self)->float:
        """Horizontal x-position Center of Floatation (center of waterplane area), relative to cob [m]"""
        return self._vfNode.COFX

    @COFX.setter
    @node_setter_manageable
    @node_setter_observable
    def COFX(self, val):

        self._vfNode.COFX = val

    @property
    def COFY(self)->float:
        """Horizontal y-position Center of Floatation (center of waterplane area), relative to cob [m]"""
        return self._vfNode.COFY

    @COFY.setter
    @node_setter_manageable
    @node_setter_observable
    def COFY(self, val):

        self._vfNode.COFY = val

    @property
    def kHeave(self)->float:
        """Heave stiffness [kN/m]"""
        return self._vfNode.kHeave

    @kHeave.setter
    @node_setter_manageable
    @node_setter_observable
    def kHeave(self, val):

        self._vfNode.kHeave = val

    @property
    def waterline(self)->float:
        """Waterline-elevation relative to cob for un-stretched heave-spring. Positive if cob is below the waterline (which is where is normally is) [m]"""
        return self._vfNode.waterline

    @waterline.setter
    @node_setter_manageable
    @node_setter_observable
    def waterline(self, val):

        self._vfNode.waterline = val

    @property
    def displacement_kN(self)->float:
        """Displacement when waterline is at waterline-elevation [kN]"""
        return self._vfNode.displacement_kN

    @displacement_kN.setter
    @node_setter_manageable
    @node_setter_observable
    def displacement_kN(self, val):

        self._vfNode.displacement_kN = val

    def give_python_code(self):
        code = "# code for {}".format(self.name)

        # new_force(self, name, parent=None, force=None, moment=None):

        code += "\ns.new_hydspring(name='{}',".format(self.name)
        code += "\n            parent='{}',".format(self.parent_for_export.name)
        code += "\n            cob=({}, {}, {}),".format(*self.cob)
        code += "\n            BMT={},".format(self.BMT)
        code += "\n            BML={},".format(self.BML)
        code += "\n            COFX={},".format(self.COFX)
        code += "\n            COFY={},".format(self.COFY)
        code += "\n            kHeave={},".format(self.kHeave)
        code += "\n            waterline={},".format(self.waterline)
        code += "\n            displacement_kN={} )".format(self.displacement_kN)

        return code


class LC6d(CoreConnectedNode):
    """A LC6d models a Linear Connector with 6 dofs.

    It connects two Axis elements with six linear springs.

    The first axis system is called "main", the second is called "secondary". The difference is that
    the "main" axis system defines the directions of the stiffness values.

    The translational-springs are straight forward. The rotational springs may not be as intuitive. They are defined as:

      - rotation_x = arc-tan ( uy[0] / uy[1] )
      - rotation_y = arc-tan ( -ux[0] / ux[2] )
      - rotation_z = arc-tan ( ux[0] / ux [1] )

    which works fine for small rotations and rotations about only a single axis.

    Tip:
    It is better to use the "fixed" property of axis systems to create joints.

    """

    def __init__(self, scene, name : str):
        CoreConnectedNode.__init__(self, scene, scene._vfc.new_linearconnector6d(name))

        self._main = None
        self._secondary = None

    def depends_on(self):
        return [self._main, self._secondary]

    @property
    def stiffness(self)->tuple[float,float,float,float,float,float]:
        """Stiffness of the connector: kx, ky, kz, krx, kry, krz in [kN/m and kNm/rad] (axis system of the main axis)"""
        return self._vfNode.stiffness

    @stiffness.setter
    @node_setter_manageable
    @node_setter_observable
    def stiffness(self, val):

        self._vfNode.stiffness = val

    @property
    def main(self)->Frame:
        """Main axis system. This axis system dictates the axis system that the stiffness is expressed in
        #NOGUI"""
        return self._main

    @main.setter
    @node_setter_manageable
    @node_setter_observable
    def main(self, val):

        val = self._scene._node_from_node_or_str(val)
        if not isinstance(val, Frame):
            raise TypeError("Provided nodeA should be a Axis")

        self._main = val
        self._vfNode.master = val._vfNode

    @property
    def secondary(self)->Frame:
        """Secondary (connected) axis system
        #NOGUI"""
        return self._secondary

    @secondary.setter
    @node_setter_manageable
    @node_setter_observable
    def secondary(self, val):

        val = self._scene._node_from_node_or_str(val)
        if not isinstance(val, Frame):
            raise TypeError("Provided nodeA should be a Axis")

        self._secondary = val
        self._vfNode.slave = val._vfNode

    @property
    def fgx(self)->float:
        """Force on main in global coordinate frame [kN]"""
        return self._vfNode.global_force[0]

    @property
    def fgy(self)->float:
        """Force on main in global coordinate frame [kN]"""
        return self._vfNode.global_force[1]

    @property
    def fgz(self)->float:
        """Force on main in global coordinate frame [kN]"""
        return self._vfNode.global_force[2]

    @property
    def force_global(self)->tuple[float,float,float]:
        """Force on main in global coordinate frame [kN,kN,kN,kNm,kNm,kNm]"""
        return self._vfNode.global_force

    @property
    def mgx(self)->float:
        """Moment on main in global coordinate frame [kNm]"""
        return self._vfNode.global_moment[0]

    @property
    def mgy(self)->float:
        """Moment on main in global coordinate frame [kNm]"""
        return self._vfNode.global_moment[1]

    @property
    def mgz(self)->float:
        """Moment on main in global coordinate frame [kNm]"""
        return self._vfNode.global_moment[2]

    @property
    def moment_global(self)->tuple[float,float,float]:
        """Moment on main in global coordinate frame [kNm, kNm, kNm]"""
        return self._vfNode.global_moment

    def give_python_code(self):
        code = "# code for {}".format(self.name)

        code += "\ns.new_linear_connector_6d(name='{}',".format(self.name)
        code += "\n            main='{}',".format(self.main.name)
        code += "\n            secondary='{}',".format(self.secondary.name)
        code += "\n            stiffness=({:.6g}, {:.6g}, {:.6g}, ".format(*self.stiffness[:3])
        code += "\n                       {:.6g}, {:.6g}, {:.6g}) )".format(*self.stiffness[3:])

        return code


class Connector2d(CoreConnectedNode):
    """A Connector2d linear connector with acts both on linear displacement and angular displacement.

    * the linear stiffness is defined by k_linear and is defined over the actual shortest direction between nodeA and nodeB.
    * the angular stiffness is defined by k_angular and is defined over the actual smallest angle between the two systems.
    """

    def __init__(self, scene, name : str):
        CoreConnectedNode.__init__(self, scene, scene._vfc.new_connector2d(name))

        self._nodeA = None
        self._nodeB = None

    def depends_on(self):
        return [self._nodeA, self._nodeB]

    @property
    def angle(self) -> float:
        """Actual angle between nodeA and nodeB [deg] (read-only)"""
        return np.rad2deg(self._vfNode.angle)

    @property
    def force(self)-> float:
        """Actual force between nodeA and nodeB [kN] (read-only)"""
        return self._vfNode.force

    @property
    def moment(self)-> float:
        """Actual moment between nodeA and nodeB [kNm] (read-only)"""
        return self._vfNode.moment

    @property
    def axis(self)->tuple[float,float,float]:
        """Actual rotation axis between nodeA and nodeB [m,m,m](read-only)"""
        return self._vfNode.axis

    @property
    def ax(self)-> float:
        """X component of actual rotation axis between nodeA and nodeB [deg](read-only)"""
        return self._vfNode.axis[0]

    @property
    def ay(self)-> float:
        """Y component of actual rotation axis between nodeA and nodeB [deg] (read-only)"""
        return self._vfNode.axis[1]

    @property
    def az(self)-> float:
        """Z component of actual rotation axis between nodeA and nodeB [deg] (read-only)"""
        return self._vfNode.axis[2]

    @property
    def k_linear(self)-> float:
        """Linear stiffness [kN/m]"""
        return self._vfNode.k_linear

    @k_linear.setter
    @node_setter_manageable
    @node_setter_observable
    def k_linear(self, value):

        self._vfNode.k_linear = value

    @property
    def k_angular(self)-> float:
        """Angular stiffness [kNm/rad]"""
        return self._vfNode.k_angular

    @k_angular.setter
    @node_setter_manageable
    @node_setter_observable
    def k_angular(self, value):

        self._vfNode.k_angular = value

    @property
    def nodeA(self) -> Frame:
        """Connected axis system A
        #NOGUI"""
        return self._nodeA

    @nodeA.setter
    @node_setter_manageable
    @node_setter_observable
    def nodeA(self, val):

        val = self._scene._node_from_node_or_str(val)
        if not isinstance(val, Frame):
            raise TypeError("Provided nodeA should be a Axis")

        self._nodeA = val
        self._vfNode.master = val._vfNode

    @property
    def nodeB(self) -> Frame:
        """Connected axis system B
        #NOGUI"""
        return self._nodeB

    @nodeB.setter
    @node_setter_manageable
    @node_setter_observable
    def nodeB(self, val):

        val = self._scene._node_from_node_or_str(val)
        if not isinstance(val, Frame):
            raise TypeError("Provided nodeA should be a Axis")

        self._nodeB = val
        self._vfNode.slave = val._vfNode

    def give_python_code(self):
        code = "# code for {}".format(self.name)

        code += "\ns.new_connector2d(name='{}',".format(self.name)
        code += "\n            nodeA='{}',".format(self.nodeA.name)
        code += "\n            nodeB='{}',".format(self.nodeB.name)
        code += "\n            k_linear ={:.6g},".format(self.k_linear)
        code += "\n            k_angular ={:.6g})".format(self.k_angular)

        return code


class Beam(CoreConnectedNode):
    """A LinearBeam models a FEM-like linear beam element.

    A LinearBeam node connects two Axis elements

    By definition the beam runs in the X-direction of the nodeA axis system. So it may be needed to create a
    dedicated Axis element for the beam to control the orientation.

    The beam is defined using the following properties:

    *  EIy  - bending stiffness about y-axis
    *  EIz  - bending stiffness about z-axis
    *  GIp  - torsional stiffness about x-axis
    *  EA   - axis stiffness in x-direction
    *  L    - the un-stretched length of the beam
    *  mass - mass of the beam in [mT]

    The beam element is in rest if the nodeB axis system

    1. has the same global orientation as the nodeA system
    2. is at global position equal to the global position of local point (L,0,0) of the nodeA axis. (aka: the end of the beam)

    The scene.new_linearbeam automatically creates a dedicated axis system for each end of the beam. The orientation of this axis-system
    is determined as follows:

    First the direction from nodeA to nodeB is determined: D
    The axis of rotation is the cross-product of the unit x-axis and D    AXIS = ux x D
    The angle of rotation is the angle between the nodeA x-axis and D
    The rotation about the rotated X-axis is undefined.

    """

    def __init__(self, scene, name : str):
        CoreConnectedNode.__init__(self, scene, scene._vfc.new_linearbeam(name))

        self._nodeA = None
        self._nodeB = None

    def depends_on(self):
        return [self._nodeA, self._nodeB]

    @property
    def n_segments(self)-> int:
        """Number of segments used in beam [-]"""
        return self._vfNode.nSegments

    @n_segments.setter
    @node_setter_manageable
    @node_setter_observable
    def n_segments(self, value):
        if value < 1:
            raise ValueError("Number of segments in beam should be 1 or more")
        self._vfNode.nSegments = int(value)

    @property
    def EIy(self)-> float:
        """E * Iyy : bending stiffness in the XZ plane [kN m2]

        E is the modulus of elasticity; for steel 190-210 GPa (10^6 kN/m2)
        Iyy is the cross section moment of inertia [m4]
        """
        return self._vfNode.EIy

    @EIy.setter
    @node_setter_manageable
    @node_setter_observable
    def EIy(self, value):

        self._vfNode.EIy = value

    @property
    def EIz(self)-> float:
        """E * Izz : bending stiffness in the XY plane [kN m2]

        E is the modulus of elasticity; for steel 190-210 GPa (10^6 kN/m2)
        Iyy is the cross section moment of inertia [m4]
        """
        return self._vfNode.EIz

    @EIz.setter
    @node_setter_manageable
    @node_setter_observable
    def EIz(self, value):

        self._vfNode.EIz = value

    @property
    def GIp(self)-> float:
        """G * Ipp : torsional stiffness about the X (length) axis [kN m2]

        G is the shear-modulus of elasticity; for steel 75-80 GPa (10^6 kN/m2)
        Ip is the cross section polar moment of inertia [m4]
        """
        return self._vfNode.GIp

    @GIp.setter
    @node_setter_manageable
    @node_setter_observable
    def GIp(self, value):

        self._vfNode.GIp = value

    @property
    def EA(self)-> float:
        """E * A : stiffness in the length direction [kN]

        E is the modulus of elasticity; for steel 190-210 GPa (10^6 kN/m2)
        A is the cross-section area in [m2]
        """
        return self._vfNode.EA

    @EA.setter
    @node_setter_manageable
    @node_setter_observable
    def EA(self, value):

        self._vfNode.EA = value

    @property
    def tension_only(self)->bool:
        """axial stiffness (EA) only applicable to tension [True/False]"""
        return self._vfNode.tensionOnly

    @tension_only.setter
    @node_setter_manageable
    @node_setter_observable
    def tension_only(self, value):
        assert isinstance(value, bool), ValueError(
            "Value for tension_only shall be True or False"
        )
        self._vfNode.tensionOnly = value

    @property
    def mass(self)-> float:
        """Mass of the beam in [mT]"""
        return self._vfNode.Mass

    @mass.setter
    @node_setter_manageable
    @node_setter_observable
    def mass(self, value):

        assert1f(value, "Mass shall be a number")
        self._vfNode.Mass = value
        pass

    @property
    def L(self)-> float:
        """Length of the beam in unloaded condition [m]"""
        return self._vfNode.L

    @L.setter
    @node_setter_manageable
    @node_setter_observable
    def L(self, value):

        self._vfNode.L = value

    @property
    def nodeA(self) -> Frame:
        """The axis system that the A-end of the beam is connected to. The beam leaves this axis system along the X-axis [Frame]"""
        return self._nodeA

    @nodeA.setter
    @node_setter_manageable
    @node_setter_observable
    def nodeA(self, val):

        val = self._scene._node_from_node_or_str(val)

        if not isinstance(val, Frame):
            raise TypeError("Provided nodeA should be a Axis")

        self._nodeA = val
        self._vfNode.master = val._vfNode

    @property
    def nodeB(self)->Frame:
        """The axis system that the B-end of the beam is connected to. The beam arrives at this axis system along the X-axis [Frame]"""
        return self._nodeB

    @nodeB.setter
    @node_setter_manageable
    @node_setter_observable
    def nodeB(self, val):

        val = self._scene._node_from_node_or_str(val)
        if not isinstance(val, Frame):
            raise TypeError("Provided nodeA should be a Axis")

        self._nodeB = val
        self._vfNode.slave = val._vfNode

    # private, for beam-shapes in timeline
    @property
    def _shapeDofs(self):
        return self._vfNode.shapeDofs

    @_shapeDofs.setter
    def _shapeDofs(self, value):
        self._vfNode.shapeDofs = value

    # read-only
    @property
    def moment_A(self) -> tuple[float,float,float]:
        """Moment on beam at node A [kNm, kNm, kNm] (axis system of node A)"""
        return self._vfNode.moment_on_master

    @property
    def moment_B(self)-> tuple[float,float,float]:
        """Moment on beam at node B [kNm, kNm, kNm] (axis system of node B)"""
        return self._vfNode.moment_on_slave

    @property
    def tension(self)->float:
        """Tension in the beam [kN], negative for compression

        tension is calculated at the midpoints of the beam segments.
        """
        return self._vfNode.tension

    @property
    def torsion(self)->float:
        """Torsion moment [kNm]. Positive if end B has a positive rotation about the x-axis of end A

        torsion is calculated at the midpoints of the beam segments.
        """
        return self._vfNode.torsion

    @property
    def X_nodes(self)->tuple[float]:
        """Returns the x-positions of the end nodes and internal nodes along the length of the beam [m]"""
        return self._vfNode.x

    @property
    def X_midpoints(self)->tuple[float]:
        """X-positions of the beam centers measured along the length of the beam [m]"""
        return tuple(
            0.5 * (np.array(self._vfNode.x[:-1]) + np.array(self._vfNode.x[1:]))
        )

    @property
    def global_positions(self)->tuple[tuple[float,float,float]]:
        """Global-positions of the end nodes and internal nodes [m,m,m]"""
        return np.array(self._vfNode.global_position, dtype=float)

    @property
    def global_orientations(self)->tuple[tuple[float,float,float]]:
        """Global-orientations of the end nodes and internal nodes [deg,deg,deg]"""
        return np.rad2deg(self._vfNode.global_orientation)

    @property
    def bending(self)->tuple[tuple[float,float,float]]:
        """Bending forces of the end nodes and internal nodes [0, kNm, kNm]"""
        return np.array(self._vfNode.bending)

    def give_python_code(self):
        code = "# code for beam {}".format(self.name)
        code += "\ns.new_beam(name='{}',".format(self.name)
        code += "\n            nodeA='{}',".format(self.nodeA.name)
        code += "\n            nodeB='{}',".format(self.nodeB.name)
        code += "\n            n_segments={},".format(self.n_segments)
        code += "\n            tension_only={},".format(self.tension_only)
        code += "\n            EIy ={:.6g},".format(self.EIy)
        code += "\n            EIz ={:.6g},".format(self.EIz)
        code += "\n            GIp ={:.6g},".format(self.GIp)
        code += "\n            EA ={:.6g},".format(self.EA)
        code += "\n            mass ={:.6g},".format(self.mass)
        code += "\n            L ={:.6g}) # L can possibly be omitted".format(self.L)

        return code


class TriMeshSource():  # not an instance of Node
    """
    TriMesh

    A TriMesh node contains triangular mesh which can be used for buoyancy or contact.

    The mesh is first scaled, then rotated and then offset

    """

    def __init__(self, scene, source):

        # name = scene.available_name_like("Names of trimesh-sources are not used")
        # super().__init__(scene, name=name, _do_not_add_to_scene=True)

        self._scene = scene

        # Note: TriMeshSource does not have a corresponding vfCore Node in the scene but does have a vfCore
        self._TriMesh = source
        self._new_mesh = True  # cheat for visuals

        self._path = ""  # stores the data that was used to load the obj
        self._offset = (0, 0, 0)
        self._scale = (1, 1, 1)
        self._rotation = (0, 0, 0)

        self._invert_normals = False

        self.boundary_edges = []
        self.non_manifold_edges = []

    def depends_on(self) -> list:
        return []

    def AddVertex(self, x, y, z):
        """Adds a vertex (point)"""
        self._TriMesh.AddVertex(x, y, z)

    def AddFace(self, i, j, k):
        """Adds a triangular face between vertex numbers i,j and k"""
        self._TriMesh.AddFace(i, j, k)

    def get_extends(self):
        """Returns the extends of the mesh in global coordinates

        Returns: (minimum_x, maximum_x, minimum_y, maximum_y, minimum_z, maximum_z)

        """

        t = self._TriMesh

        if t.nFaces == 0:
            return (0, 0, 0, 0, 0, 0)

        v = t.GetVertex(0)
        xn = v[0]
        xp = v[0]
        yn = v[1]
        yp = v[1]
        zn = v[2]
        zp = v[2]

        for i in range(t.nVertices):
            v = t.GetVertex(i)
            x = v[0]
            y = v[1]
            z = v[2]

            if x < xn:
                xn = x
            if x > xp:
                xp = x
            if y < yn:
                yn = y
            if y > yp:
                yp = y
            if z < zn:
                zn = z
            if z > zp:
                zp = z

        return (xn, xp, yn, yp, zn, zp)

    def _fromVTKpolydata(
        self, polydata, offset=None, rotation=None, scale=None, invert_normals=False
    ):

        import vtk

        tri = vtk.vtkTriangleFilter()

        tri.SetInputConnection(polydata)

        scaleFilter = vtk.vtkTransformPolyDataFilter()
        rotationFilter = vtk.vtkTransformPolyDataFilter()

        s = vtk.vtkTransform()
        s.Identity()
        r = vtk.vtkTransform()
        r.Identity()

        scaleFilter.SetInputConnection(tri.GetOutputPort())
        rotationFilter.SetInputConnection(scaleFilter.GetOutputPort())

        if scale is not None:
            s.Scale(*scale)

        if rotation is not None:
            q = rotation
            angle = (q[0] ** 2 + q[1] ** 2 + q[2] ** 2) ** (0.5)
            if angle > 0:
                r.RotateWXYZ(angle, q[0] / angle, q[1] / angle, q[2] / angle)

        if offset is None:
            offset = [0, 0, 0]

        scaleFilter.SetTransform(s)
        rotationFilter.SetTransform(r)

        clean = vtk.vtkCleanPolyData()
        clean.SetInputConnection(rotationFilter.GetOutputPort())

        clean.ConvertLinesToPointsOff()
        clean.ConvertPolysToLinesOff()
        clean.ConvertStripsToPolysOff()
        clean.PointMergingOn()
        clean.ToleranceIsAbsoluteOn()
        clean.SetAbsoluteTolerance(0.001)

        clean.Update()
        data = clean.GetOutput()

        self._TriMesh.Clear()

        for i in range(data.GetNumberOfPoints()):
            point = data.GetPoint(i)
            self._TriMesh.AddVertex(
                point[0] + offset[0], point[1] + offset[1], point[2] + offset[2]
            )

        for i in range(data.GetNumberOfCells()):
            cell = data.GetCell(i)

            if isinstance(cell, vtk.vtkLine):
                print("Cell nr {} is a line, not adding to mesh".format(i))
                continue

            if isinstance(cell, vtk.vtkVertex):
                print("Cell nr {} is a vertex, not adding to mesh".format(i))
                continue

            id0 = cell.GetPointId(0)
            id1 = cell.GetPointId(1)
            id2 = cell.GetPointId(2)

            if invert_normals:
                self._TriMesh.AddFace(id2, id1, id0)
            else:
                self._TriMesh.AddFace(id0, id1, id2)

        # check if anything was loaded
        if self._TriMesh.nFaces == 0:
            raise Exception(
                "No faces in poly-data - no geometry added (hint: empty obj file?)"
            )
        self._new_mesh = True
        self._scene.update()

    def check_shape(self):
        """Performs some checks on the shape in the trimesh
        - Boundary edges (edge with only one face attached)
        - Non-manifold edges (edit with more than two faces attached)
        - Volume should be positive
        """

        tm = self._TriMesh

        if tm.nFaces == 0:
            return ["No mesh"]

        # # make sure the mesh is clean: vertices should be unique
        # vertices = []
        # for i in range(tm.nVertices):
        #     vertex = np.array(tm.GetVertex(i))
        #     for v in vertices:
        #         if np.linalg.norm(vertex-v) < 0.001:
        #             print("Duplicate vertex" + str(vertex-v))
        #     else:
        #         vertices.append(vertex)

        # Make a list of all boundaries using their vertex IDs
        boundaries = np.zeros((3 * tm.nFaces, 2), dtype=int)
        for i in range(tm.nFaces):
            face = tm.GetFace(i)
            boundaries[3 * i] = [face[0], face[1]]
            boundaries[3 * i + 1] = [face[1], face[2]]
            boundaries[3 * i + 2] = [face[2], face[0]]

        # For an edge is doesn't matter in which direction it runs
        boundaries.sort(axis=1)

        # every boundary should be present twice

        values, rows_occurance_count = np.unique(
            boundaries, axis=0, return_counts=True
        )  # count of rows

        n_boundary = np.count_nonzero(rows_occurance_count == 1)
        n_nonmanifold = np.count_nonzero(rows_occurance_count > 2)

        messages = []

        boundary_edges = []
        non_manifold_edges = []

        if n_boundary > 0:
            messages.append(f"Mesh contains {n_boundary} boundary edges")

            i_boundary = np.argwhere(rows_occurance_count == 1)
            for i in i_boundary:
                edge = values[i][0]
                v1 = tm.GetVertex(edge[0])
                v2 = tm.GetVertex(edge[1])
                boundary_edges.append((v1, v2))

        if n_nonmanifold > 0:
            messages.append(f"Mesh contains {n_nonmanifold} non-manifold edges")
            i_boundary = np.argwhere(rows_occurance_count > 2)
            for i in i_boundary:
                edge = values[i][0]
                v1 = tm.GetVertex(edge[0])
                v2 = tm.GetVertex(edge[1])
                non_manifold_edges.append((v1, v2))

        if len(messages) == 2:
            messages.append("Boundary edges are shown in Red")
            messages.append("Non-manifold edges are shown in Pink")

        try:
            volume = tm.Volume()
        except:
            volume = 1  # no available in every DAVEcore yet

        if volume < 0:
            messages.append(
                f"Total mesh volume is negative ({volume:.2f} m3 of enclosed volume)."
            )
            messages.append("Hint: Use invert-normals")

        self.boundary_edges = boundary_edges
        self.non_manifold_edges = non_manifold_edges

        return messages

    def load_vtk_polydataSource(self, polydata):
        """Fills the triangle data from a vtk polydata such as a cubeSource.

        The vtk TriangleFilter is used to triangulate the source

        Examples:
            cube = vtk.vtkCubeSource()
            cube.SetXLength(122)
            cube.SetYLength(38)
            cube.SetZLength(10)
            trimesh.load_vtk_polydataSource(cube)
        """

        self._fromVTKpolydata(polydata.GetOutputPort())

    def load_obj(
        self, filename, offset=None, rotation=None, scale=None, invert_normals=False
    ):
        self.load_file(filename, offset, rotation, scale, invert_normals)

    def load_file(
        self, url, offset=None, rotation=None, scale=None, invert_normals=False
    ):
        """Loads an .obj or .stl file and and triangulates it.

        Order of modifications:

        1. rotate
        2. scale
        3. offset

        Args:
            url: (str or path or resource): file to load
            offset: : offset
            rotation:  : rotation
            scale:  scale

        """

        self._path = str(url)

        filename = str(self._scene.get_resource_path(url))

        import vtk

        ext = filename.lower()[-3:]
        if ext == "obj":
            obj = vtk.vtkOBJReader()
            obj.SetFileName(filename)
        elif ext == "stl":
            obj = vtk.vtkSTLReader()
            obj.SetFileName(filename)
        else:
            raise ValueError(
                f"File should be an .obj or .stl file but has extension {ext}"
            )

        # Add cleaning
        cln = vtk.vtkCleanPolyData()
        cln.SetInputConnection(obj.GetOutputPort())

        self._fromVTKpolydata(
            cln.GetOutputPort(),
            offset=offset,
            rotation=rotation,
            scale=scale,
            invert_normals=invert_normals,
        )

        self._scale = scale
        self._offset = offset
        self._rotation = rotation

        if self._scale is None:
            self._scale = (1.0, 1.0, 1.0)
        if self._offset is None:
            self._offset = (0.0, 0.0, 0.0)
        if self._rotation is None:
            self._rotation = (0.0, 0.0, 0.0)
        self._invert_normals = invert_normals

    def _load_from_privates(self):
        """(Re)Loads the mesh using the values currently stored in _scale, _offset, _rotation and _invert_normals"""
        self.load_file(
            url=self._path,
            scale=self._scale,
            offset=self._offset,
            rotation=self._rotation,
            invert_normals=self._invert_normals,
        )

    def give_python_code(self):
        code = "# No code generated for TriMeshSource"
        return code

    # def change_parent_to(self, new_parent):
    #
    #     if not (isinstance(new_parent, Axis) or new_parent is None):
    #         raise ValueError('Visuals can only be attached to an axis (or derived) or None')
    #
    #     # get current position and orientation
    #     if self.parent is not None:
    #         cur_position = self.parent.to_glob_position(self.offset)
    #         cur_rotation = self.parent.to_glob_direction(self.rotation)
    #     else:
    #         cur_position = self.offset
    #         cur_rotation = self.rotation
    #
    #     self.parent = new_parent
    #
    #     if new_parent is None:
    #         self.offset = cur_position
    #         self.rotation = cur_rotation
    #     else:
    #         self.offset = new_parent.to_loc_position(cur_position)
    #         self.rotation = new_parent.to_loc_direction(cur_rotation)


class Buoyancy(NodeWithCoreParentAndTrimesh):
    """Buoyancy provides a buoyancy force based on a buoyancy mesh. The mesh is triangulated and chopped at the instantaneous flat water surface. Buoyancy is applied as an upwards force that the center of buoyancy.
    The calculation of buoyancy is as accurate as the provided geometry.

    There as no restrictions to the size or aspect ratio of the panels. It is excellent to model as box using 6 faces. Using smaller panels has a negative effect on performance.

    The normals of the panels should point towards to water.
    """

    # init parent and name are fully derived from NodeWithParent
    # _vfNode is a buoyancy
    def __init__(self, scene, name : str):
        NodeWithCoreParentAndTrimesh.__init__(self, scene, scene._vfc.new_buoyancy(name))

    def update(self):
        self._vfNode.reloadTrimesh()

    @property
    def cob(self)->tuple[tuple[float,float,float]]:
        """GLOBAL position of the center of buoyancy [m,m,m] (global axis)"""
        return self._vfNode.cob

    @property
    def cob_local(self)->tuple[tuple[float,float,float]]:
        """Position of the center of buoyancy [m,m,m] (local axis)"""

        return self.parent.to_loc_position(self.cob)

    @property
    def displacement(self)->float:
        """Displaced volume of fluid [m^3]"""
        return self._vfNode.displacement

    def give_python_code(self):
        code = "# code for {}".format(self.name)
        code += "\nmesh = s.new_buoyancy(name='{}',".format(self.name)

        code += "\n          parent='{}')".format(self.parent_for_export.name)

        if self.trimesh._invert_normals:
            code += "\nmesh.trimesh.load_file(r'{}', scale = ({},{},{}), rotation = ({},{},{}), offset = ({},{},{}), invert_normals=True)".format(
                self.trimesh._path,
                *self.trimesh._scale,
                *self.trimesh._rotation,
                *self.trimesh._offset,
            )
        else:
            code += "\nmesh.trimesh.load_file(r'{}', scale = ({},{},{}), rotation = ({},{},{}), offset = ({},{},{}))".format(
                self.trimesh._path,
                *self.trimesh._scale,
                *self.trimesh._rotation,
                *self.trimesh._offset,
            )

        return code


class Tank(NodeWithCoreParentAndTrimesh):
    """Tank provides a fillable tank based on a mesh. The mesh is triangulated and chopped at the instantaneous flat fluid surface. Gravity is applied as an downwards force that the center of fluid.
    The calculation of fluid volume and center is as accurate as the provided geometry.

    There as no restrictions to the size or aspect ratio of the panels. It is excellent to model as box using 6 faces. Using smaller panels has a negative effect on performance.

    The normals of the panels should point *away* from the fluid. This means that the same basic shapes can be used for both buoyancy and tanks.
    """

    # init parent and name are fully derived from NodeWithParent
    # _vfNode is a tank
    def __init__(self, scene, name):

        NodeWithCoreParentAndTrimesh.__init__(self, scene, scene._vfc.new_tank(name))

        self._inertia = scene._vfc.new_pointmass(
            self.name + vfc.VF_NAME_SPLIT + "inertia"
        )

    def update(self):
        self._vfNode.reloadTrimesh()

        # update inertia
        self._inertia.parent = self.parent._vfNode
        self._inertia.position = self.cog_local
        self._inertia.inertia = self.volume * self.density

    def _delete_vfc(self):
        self._scene._vfc.delete(self._inertia.name)
        NodeWithCoreParentAndTrimesh._delete_vfc(self)

    @property
    def free_flooding(self)->bool:
        """Tank is filled till global waterline (aka: damaged) [bool]"""
        return self._vfNode.free_flooding

    @free_flooding.setter
    def free_flooding(self, value):
        assert isinstance(value, bool), ValueError(
            f"free_flooding shall be a bool, you passed a {type(value)}"
        )
        self._vfNode.free_flooding = value

    @property
    def permeability(self)->float:
        """Permeability is the fraction of the meshed volume that can be filled with fluid [-]"""
        return self._vfNode.permeability

    @permeability.setter
    def permeability(self, value):
        assert1f_positive_or_zero(value)
        self._vfNode.permeability = value

    @property
    def cog(self)->tuple[tuple[float,float,float]]:
        """Global position of the center of volume / gravity [m,m,m] (global)"""
        return self._vfNode.cog

    @property
    def cog_local(self)->tuple[tuple[float,float,float]]:
        """Center of gravity [m,m,m] (parent axis)"""
        return self.parent.to_loc_position(self.cog)

    @property
    def cog_when_full_global(self) -> tuple[tuple[float, float, float]]:
        """Global position of the center of volume / gravity of the tank when it is filled [m,m,m] (global)"""
        return self.parent.to_glob_position(self._vfNode.cog_when_full)

    @property
    def cog_when_full(self)->tuple[float,float,float]:
        """LOCAL position of the center of volume / gravity of the tank when it is filled [m,m,m] (parent axis)"""
        return self._vfNode.cog_when_full

    @property
    def cogx_when_full(self)->float:
        """x position of the center of volume / gravity of the tank when it is filled [m] (parent axis)"""
        return self._vfNode.cog_when_full[0]

    @property
    def cogy_when_full(self) -> float:
        """y position of the center of volume / gravity of the tank when it is filled [m] (parent axis)"""
        return self._vfNode.cog_when_full[1]

    @property
    def cogz_when_full(self) -> float:
        """z position of the center of volume / gravity of the tank when it is filled [m] (parent axis)"""
        return self._vfNode.cog_when_full[2]

    @property
    def fill_pct(self)->float:
        """Amount of volume in tank as percentage of capacity [%]"""
        if self.capacity == 0:
            return 0
        return 100 * self.volume / self.capacity

    @fill_pct.setter
    @node_setter_observable
    def fill_pct(self, value):

        if value < 0 and value > -0.01:
            value = 0

        assert1f_positive_or_zero(value)

        if value > 100.1:
            raise ValueError(
                f"Fill percentage should be between 0 and 100 [%], {value} is not valid"
            )
        if value > 100:
            value = 100
        self.volume = value * self.capacity / 100

    @property
    def level_global(self)->float:
        """The fluid plane elevation in the global axis system [m]
        Setting this adjusts the volume"""
        return self._vfNode.fluid_level_global

    @level_global.setter
    @node_setter_manageable
    @node_setter_observable
    def level_global(self, value):
        assert1f(value)
        self._vfNode.fluid_level_global = value

    @property
    def volume(self)->float:
        """The actual volume of fluid in the tank [m3]
        Setting this adjusts the fluid level"""
        return self._vfNode.volume

    @volume.setter
    @node_setter_observable
    def volume(self, value):
        assert1f_positive_or_zero(value, "Volume")
        self._vfNode.volume = value

    @property
    def used_density(self):
        """Density of the fluid in the tank [mT/m3]"""
        if self.density > 0:
            return self.density
        else:
            return self._scene.rho_water

    @property
    def density(self)->float:
        """Density of the fluid in the tank. Density < 0 means use outside water density. See also used_density [mT/m3]"""
        return self._vfNode.density

    @density.setter
    @node_setter_manageable
    @node_setter_observable
    def density(self, value):
        assert1f(value)
        self._vfNode.density = value

    @property
    def capacity(self)->float:
        """Fillable volume of the tank calcualted as mesh volume times permeability [m3]
        This is calculated from the defined geometry and permeability.
        See also: mesh_volume"""
        return self._vfNode.capacity

    @property
    def mesh_volume(self) -> float:
        """Volume enclosed by the mesh the tank [m3]
        This is calculated from the defined geometry and does not account for permeability.
        See also: capacity"""
        return self._vfNode.capacity / self._vfNode.permeability

    @property
    def ullage(self)->float:
        """Ullage of the tank [m]
        The ullage is the distance between a measurement point and the fluid surface. The point is [xf,yf,zv] where
        xf and yf are the x and y coordinates (local) of the center of fluid when the tank is full. zv is the largest z value
        of all the vertices of the tank.
        The measurement direction is in local z-direction. If the tank is under an angle then this is not perpendicular to the fluid.
        It is possible that this definition returns an ullage larger than the physical tank depth. In that case the physical depth of
        the tank is returned instead.
        """
        return self._vfNode.ullage

    def give_python_code(self):
        code = "# code for {}".format(self.name)
        code += "\nmesh = s.new_tank(name='{}',".format(self.name)

        if self.density != 1.025:
            code += f"\n          density={self.density:.6g},"

        if self.free_flooding:
            code += f"\n          free_flooding=True,"

        code += "\n          parent='{}')".format(self.parent_for_export.name)

        if self.trimesh._invert_normals:
            code += "\nmesh.trimesh.load_file(r'{}', scale = ({:.6g},{:.6g},{:.6g}), rotation = ({:.6g},{:.6g},{:.6g}), offset = ({:.6g},{:.6g},{:.6g}), invert_normals=True)".format(
                self.trimesh._path,
                *self.trimesh._scale,
                *self.trimesh._rotation,
                *self.trimesh._offset,
            )
        else:
            code += "\nmesh.trimesh.load_file(r'{}', scale = ({},{},{}), rotation = ({},{},{}), offset = ({},{},{}))".format(
                self.trimesh._path,
                *self.trimesh._scale,
                *self.trimesh._rotation,
                *self.trimesh._offset,
            )
        code += f"\ns['{self.name}'].volume = {self.volume:.6g}   # first load mesh, then set volume"

        return code


class BallastSystem(Node):
    """The BallastSystemNode is a non-physical node that marks a groups of Tank nodes as being the ballast system
    of a vessel.

    The BallastSystem node can interface with the ballast-solver to automatically determine a suitable ballast configuration.

    The tank objects are created separately and only their references are assigned to this ballast-system object.
    That is done using the .tanks property which is a list.
    The parent if this node is the vessel that the tanks belong to. The parent of the ballast system is expected to be
    a Frame or Rigidbody which can be ballasted (should not have a parent).

    Tanks can be excluded from the ballast algorithms by adding their names to the 'frozen' list.

    Typical use:
    - create vessel
    - create tanks
    - create ballast system
    - adds tanks to ballast system using ballast_system.tanks.append(tank node)
    - set the draft: ballast_system.target_elevation = -5.0 # note, typically negative
    - and solve the tank fills: ballast_system.solve_ballast


    """

    def __init__(self, scene, name, parent):
        Node.__init__(self, scene, name)

        self.tanks = []
        """List of Tank objects"""

        self.frozen = []
        """List of names of frozen tanks - The contents of a frozen tank should not be changed"""

        self.parent = parent

        self._target_elevation = None
        """Target elevation of the parent Frame (global, m)"""
        self._target_cog = None
        """Required cog of all the ballast tanks to reach the target z, calculated when setting target_elevation"""
        self._target_weight = None
        """Required total amount of water ballast to reach the target z, calculated when setting target_elevation"""

    @property
    def target_elevation(self) -> float:
        """The target elevation of the parent of the ballast system [m]"""
        return self._target_elevation

    @target_elevation.setter
    def target_elevation(self, value):

        assert1f(value, "target elevation")

        # empty all connected tanks
        fills = [tank.fill_pct for tank in self.tanks]
        for tank in self.tanks:
            tank.fill_pct = 0

        try:

            from DAVE.solvers.ballast import force_vessel_to_evenkeel_and_draft

            (F, x, y) = force_vessel_to_evenkeel_and_draft(
                self._scene, self.parent, value
            )
            self._target_elevation = value
            self._target_cog = (x, y)
            self._target_weight = -F

        finally:  # restore all connected tanks
            for tank, fill in zip(self.tanks, fills):
                tank.fill_pct = fill

    def solve_ballast(self, method=1, use_current_fill=False):
        """Attempts to find a suitable filling of the ballast tanks to position parent at even-keel and target-elevation

        Args:
            method: algorithm to use (named 1 and 2)
            use_current_fill: use current tank fill as start for the algorithm

        See Also: target_elevation"""

        if self._target_weight is None:
            raise ValueError(
                "Please set target_elevation first (eg: target_elevation = -5)"
            )

        from DAVE.solvers.ballast import BallastSystemSolver

        ballast_solver = BallastSystemSolver(self)

        assert method == 1 or method == 2, "Method shall be 1 or 2"

        if not ballast_solver.ballast_to(
            self._target_cog[0],
            self._target_cog[1],
            self._target_weight,
            start_empty=not use_current_fill,
            method=method,
        ):
            raise ValueError('Could not obtain tank fillings to satisfy required condition - requesting a different draft may help')

    def new_tank(
        self, name, position, capacity_kN, rho=1.025, frozen=False, actual_fill=0
    ):
        """Adds a new cubic shaped tank with the given volume as derived from capacity and rho

        Warning: provided for backwards compatibility only.
        """

        from warnings import warn

        warn(
            "BallastSystem.new_tank is outdated and may be removed in a future version."
        )

        tnk = self._scene.new_tank(name, parent=self.parent, density=rho)
        volume = capacity_kN / (9.81 * rho)
        side = volume ** (1 / 3)
        tnk.trimesh.load_file(
            "res: cube.obj",
            scale=(side, side, side),
            rotation=(0.0, 0.0, 0.0),
            offset=position,
        )
        if actual_fill > 0:
            tnk.fill_pct = actual_fill

        if frozen:
            tnk.frozen = frozen

        self.tanks.append(tnk)

        return tnk

    # for gui
    def change_parent_to(self, new_parent):
        if not (isinstance(new_parent, Frame) or new_parent is None):
            raise ValueError(
                "Visuals can only be attached to an axis (or derived) or None"
            )
        self.parent = new_parent

    # for node
    def depends_on(self):
        return [self.parent, *self.tanks]

    def is_frozen(self, name):
        """Returns True if the tank with this name if frozen"""
        return name in self.frozen

    def reorder_tanks(self, names):
        """Places tanks with given names at the top of the list. Other tanks are appended afterwards in original order.

        For a complete re-order give all tank names.

        Example:
            let tanks be 'a','b','c','d','e'

            then re_order_tanks(['e','b']) will result in ['e','b','a','c','d']
        """
        for name in names:
            if name not in self.tank_names():
                raise ValueError("No tank with name {}".format(name))

        old_tanks = self.tanks.copy()
        self.tanks.clear()
        to_be_deleted = list()

        for name in names:
            for tank in old_tanks:
                if tank.name == name:
                    self.tanks.append(tank)
                    to_be_deleted.append(tank)

        for tank in to_be_deleted:
            old_tanks.remove(tank)

        for tank in old_tanks:
            self.tanks.append(tank)

    def order_tanks_by_elevation(self):
        """Re-orders the existing tanks such that the lowest tanks are higher in the list"""

        zs = [tank.cog_when_full[2] for tank in self.tanks]
        inds = np.argsort(zs)
        self.tanks = [self.tanks[i] for i in inds]

    def order_tanks_by_distance_from_point(self, point, reverse=False):
        """Re-orders the existing tanks such that the tanks *furthest* from the point are first on the list

        Args:
            point : (x,y,z)  - reference point to determine the distance to
            reverse: (False) - order in reverse order: tanks nearest to the points first on list


        """
        pos = [tank.cog_when_full for tank in self.tanks]
        pos = np.array(pos, dtype=float)
        pos -= np.array(point)

        dist = np.apply_along_axis(np.linalg.norm, 1, pos)

        if reverse:
            inds = np.argsort(dist)
        else:
            inds = np.argsort(-dist)

        self.tanks = [self.tanks[i] for i in inds]

    def order_tanks_to_maximize_inertia_moment(self):
        """Re-order tanks such that tanks furthest from center of system are first on the list"""
        self._order_tanks_to_inertia_moment()

    def order_tanks_to_minimize_inertia_moment(self):
        """Re-order tanks such that tanks nearest to center of system are first on the list"""
        self._order_tanks_to_inertia_moment(maximize=False)

    def _order_tanks_to_inertia_moment(self, maximize=True):
        """Re-order tanks such that tanks furthest away from center of system are first on the list"""
        pos = [tank.cog_when_full for tank in self.tanks]
        m = [tank.capacity for tank in self.tanks]
        pos = np.array(pos, dtype=float)
        mxmymz = np.vstack((m, m, m)).transpose() * pos
        total = np.sum(m)
        point = sum(mxmymz) / total

        if maximize:
            self.order_tanks_by_distance_from_point(point)
        else:
            self.order_tanks_by_distance_from_point(point, reverse=True)

    def tank_names(self):
        return [tank.name for tank in self.tanks]

    def fill_tank(self, name, fill):

        assert1f(fill, "tank fill")

        for tank in self.tanks:
            if tank.name == name:
                tank.pct = fill
                return
        raise ValueError("No tank with name {}".format(name))

    def xyzw(self):
        """Gets the current ballast cog in GLOBAL axis system weight from the tanks

        Returns:
            (x,y,z), weight [mT]
        """
        """Calculates the weight and inertia properties of the tanks"""

        mxmymz = np.array((0.0, 0.0, 0.0))
        wt = 0

        for tank in self.tanks:
            w = tank.volume * tank.density
            p = np.array(tank.cog, dtype=float)
            mxmymz += p * w

            wt += w

        if wt == 0:
            xyz = np.array((0.0, 0.0, 0.0))
        else:
            xyz = mxmymz / wt

        return xyz, wt

    def empty_all_usable_tanks(self):
        """Empties all non-frozen tanks.
        Returns a list with tank number and fill percentage of all affected tanks. This can be used to restore the
        ballast situation as it was before emptying.

        See also: restore tank fillings
        """
        restore = []

        for i, t in enumerate(self.tanks):
            if not self.is_frozen(t.name):
                restore.append((i, t.fill_pct))
                t.fill_pct = 0

        return restore

    def restore_tank_fillings(self, restore):
        """Restores the tank fillings as per restore.

        Restore is typically obtained from the "empty_all_usable_tanks" function.

        See Also: empty_all_usable_tanks
        """

        for r in restore:
            i, pct = r
            self.tanks[i].fill_pct = pct

    def tank(self, name):

        for t in self.tanks:
            if t.name == name:
                return t
        raise ValueError("No tank with name {}".format(name))

    def __getitem__(self, item):
        return self.tank(item)

    @property
    def cogx(self)->float:
        """X position of combined CoG of all tank contents in the ballast-system. (global coordinate) [m]"""
        return self.cog[0]

    @property
    def cogy(self)->float:
        """Y position of combined CoG of all tank contents in the ballast-system. (global coordinate) [m]"""
        return self.cog[1]

    @property
    def cogz(self)->float:
        """Z position of combined CoG of all tank contents in the ballast-system. (global coordinate) [m]"""
        return self.cog[2]

    @property
    def cog(self)->tuple[float,float,float]:
        """Combined CoG of all tank contents in the ballast-system. (global coordinate) [m,m,m]"""
        cog, wt = self.xyzw()
        return (cog[0], cog[1], cog[2])

    @property
    def weight(self)->float:
        """Total weight of all tank fillings in the ballast system [kN]"""
        cog, wt = self.xyzw()
        return wt * 9.81

    def give_python_code(self):
        code = "\n# code for {} and its tanks".format(self.name)

        code += "\nbs = s.new_ballastsystem('{}', parent = '{}')".format(
            self.name, self.parent.name
        )

        for tank in self.tanks:
            code += "\nbs.tanks.append(s['{}'])".format(tank.name)

        return code


class WaveInteraction1(Node):
    """
    WaveInteraction

    Wave-interaction-1 couples a first-order hydrodynamic database to an axis.

    This adds:
    - wave-forces
    - damping
    - added mass

    The data is provided by a Hyddb1 object which is defined in the MaFreDo package. The contents are not embedded
    but are to be provided separately in a file. This node contains only the file-name.

    """

    def __init__(self, scene, name : str):

        Node.__init__(self, scene, name)

        self.offset = [0, 0, 0]
        """Position (x,y,z) of the hydrodynamic origin in its parents axis system"""

        self.parent = None
        """Parent : Axis-type"""

        self.path = None
        """Filename of a file that can be read by a Hyddb1 object"""

    @property
    def file_path(self)->str:
        """Resolved path of the visual (str)
        #NOGUI"""
        return self._scene.get_resource_path(self.path)

    def depends_on(self):
        return [self.parent]

    def give_python_code(self):
        code = "# code for {}".format(self.name)

        code += "\ns.new_waveinteraction(name='{}',".format(self.name)
        code += "\n            parent='{}',".format(self.parent.name)
        code += "\n            path=r'{}',".format(self.path)
        code += "\n            offset=({}, {}, {}) )".format(*self.offset)

        return code

    @node_setter_manageable
    def change_parent_to(self, new_parent):

        if not (isinstance(new_parent, Frame)):
            raise ValueError(
                "Hydrodynamic databases can only be attached to an axis (or derived)"
            )

        # get current position and orientation
        if self.parent is not None:
            cur_position = self.parent.to_glob_position(self.offset)
        else:
            cur_position = self.offset

        self.parent = new_parent
        self.offset = new_parent.to_loc_position(cur_position)


# ============== Managed nodes


class GeometricContact(Manager):  # Note: can not derive from Container because managed nodes is not equal to created nodes
    """
    GeometricContact

    A GeometricContact can be used to construct geometric connections between circular members:
        - 	steel bars and holes, such as a shackle pin in a padeye (pin-hole)
        -	steel bars and steel bars, such as a shackle-shackle connection


    Situation before creation of geometric contact:

    Axis1
        Point1
            Circle1
    Axis2
        Point2
            Circle2

    Create a geometric contact with Circle1 and parent and Circle2 as child

    Axis1
        Point1              : observed, referenced as parent_circle_parent
            Circle1         : observed, referenced as parent_circle

        _axis_on_parent                 : managed    --> aligned with Circle1
            _pin_hole_connection        : managed
                _connection_axial_rotation : managed
                    _axis_on_child      : managed    --> aligned with Circle2
                        Axis2           : managed    , referenced as child_circle_parent_parent
                            Point2      : observed   , referenced as child_circle_parent
                                Circle2 : observed   , referenced as child_circle







    """

    def __init__(self, scene, name, child_circle, parent_circle, inside=True):
        """
        circle1 becomes the nodeB
        circle2 becomes the nodeA

        (attach circle 1 to circle 2)
        Args:
            scene:
            parent_circle:
            child_circle:
            inside:
        """

        if child_circle.parent.parent is None:
            raise ValueError(
                "The child circle needs to be located on an axis but is not."
            )

        Manager.__init__(self, scene, name)

        name_prefix = self.name + vfc.MANAGED_NODE_IDENTIFIER

        self._parent_circle = parent_circle
        self._parent_circle_parent = parent_circle.parent  # point

        self._child_circle = child_circle
        self._child_circle_parent = child_circle.parent  # point
        self._child_circle_parent_parent = child_circle.parent.parent  # axis

        self._flipped = False
        self._inside_connection = inside

        self._axis_on_parent = self._scene.new_frame(
            scene.available_name_like(name_prefix + "_axis_on_parent")
        )
        """Axis on the nodeA axis at the location of the center of hole or pin"""

        self._pin_hole_connection = self._scene.new_frame(
            scene.available_name_like(name_prefix + "_pin_hole_connection")
        )
        """axis between the center of the hole and the center of the pin. Free to rotate about the center of the hole as well as the pin"""

        self._axis_on_child = self._scene.new_frame(
            scene.available_name_like(name_prefix + "_axis_on_child")
        )
        """axis to which the slaved body is connected. Either the center of the hole or the center of the pin """

        self._connection_axial_rotation = self._scene.new_frame(
            scene.available_name_like(name_prefix + "_connection_axial_rotation")
        )

        # prohibit changes to nodes that were used in the creation of this connection
        for node in self.managed_nodes():
            node.manager = self

        # observe circles and their points
        self._parent_circle.observers.append(self)
        self._parent_circle_parent.observers.append(self)

        self._child_circle.observers.append(self)
        self._child_circle_parent.observers.append(self)

        self._child_circle_parent_parent._parent_for_code_export = None

        self._update_connection()

    def on_observed_node_changed(self, changed_node):
        self._update_connection()

    @property
    def name(self)->str:
        """Name of the node (str), must be unique"""
        return self._name

    @name.setter
    def name(self, value):
        assert self._scene.name_available(value), f"Name {value} already in use"

        # not all managed nodes are created
        self._rename_all_created_nodes(self._name, value)

        self._name = value

    @staticmethod
    def _assert_parent_child_possible(parent, child):
        if parent.parent.parent == child.parent.parent:
            raise ValueError(
                f"A GeometricContact can not be created between two circles on the same axis or body. Both circles are located on {parent.parent.parent}"
            )

    @property
    def child(self)->Circle:
        """The Circle that is connected to the GeometricContact [Node]

        See Also: parent
        #NOGUI
        """
        return self._child_circle

    @child.setter
    def child(self, value):
        new_child = self._scene._node_from_node_or_str(value)
        if not isinstance(new_child, Circle):
            raise ValueError(
                f"Child of a geometric contact should be a Circle, but {new_child.name} is a {type(new_child)}"
            )

        if new_child.parent.parent is None:
            raise ValueError(
                f"Child circle {new_child.name} is not located on an axis or body and can thus not be used as child"
            )

        self._assert_parent_child_possible(self.parent, new_child)

        store = self._scene.current_manager
        self._scene.current_manager = self

        # release old child
        self._child_circle.observers.remove(self)
        self._child_circle_parent.observers.remove(self)

        # release the slaved axis system
        self._child_circle_parent_parent._parent_for_code_export = True
        self._child_circle_parent_parent.manager = None

        # set new parent
        self._child_circle = new_child
        self._child_circle_parent = new_child.parent
        self._child_circle_parent_parent = new_child.parent.parent

        # and observe
        self._child_circle.observers.append(self)
        self._child_circle_parent.observers.append(self)

        # and manage
        self._child_circle_parent_parent._parent_for_code_export = None
        self._child_circle_parent_parent.manager = self

        self._scene.current_manager = store

        self._update_connection()

    @property
    def parent(self)->Circle:
        """The Circle that the GeometricConnection is connected to [Node]

        See Also: child
        #NOGUI
        """
        return self._parent_circle

    @parent.setter
    @node_setter_manageable
    @node_setter_observable
    def parent(self, var):
        if var is None:
            raise ValueError(
                "Parent of a geometric contact should be a Circle, not None"
            )

        new_parent = self._scene._node_from_node_or_str(var)
        if not isinstance(new_parent, Circle):
            raise ValueError(
                f"Parent of a geometric contact should be a Circle, but {new_parent.name} is a {type(new_parent)}"
            )

        self._assert_parent_child_possible(new_parent, self.child)

        # release old parent
        self._parent_circle.observers.remove(self)
        self._parent_circle_parent.observers.remove(self)

        # set new parent
        self._parent_circle = new_parent
        self._parent_circle_parent = new_parent.parent

        # and observe
        self._parent_circle.observers.append(self)
        self._parent_circle_parent.observers.append(self)

        self._update_connection()

    @node_setter_manageable
    def change_parent_to(self, new_parent):
        self.parent = new_parent

    def delete(self):

        # release management
        for node in self.managed_nodes():
            node._manager = None

        self._child_circle_parent_parent.change_parent_to(None)

        self._scene.delete(self._axis_on_child)
        self._scene.delete(self._pin_hole_connection)
        self._scene.delete(self._axis_on_parent)

        # release observers
        self._parent_circle.observers.remove(self)
        self._parent_circle_parent.observers.remove(self)

        self._child_circle.observers.remove(self)
        self._child_circle_parent.observers.remove(self)

    def _update_connection(self):

        remember = self._scene.current_manager
        self._scene.current_manager = self  # claim management

        # get current properties

        c_swivel = self.swivel
        c_swivel_fixed = self.swivel_fixed
        c_rotation_on_parent = self.rotation_on_parent
        c_fixed_to_parent = self.fixed_to_parent
        c_child_rotation = self.child_rotation
        c_child_fixed = self.child_fixed

        child_circle = self._child_circle  # nodeB
        parent_circle = self._parent_circle  # nodeA

        if child_circle.parent.parent is None:
            raise ValueError(
                "The pin that is to be connected is not located on a Frame. Can not create the connection because there is no Frame for nodeB"
            )

        # --------- prepare hole

        if parent_circle.parent.parent is not None:
            self._axis_on_parent.parent = parent_circle.parent.parent
            z = parent_circle.parent.parent.uz
        else:
            z = (0,0,1)
        self._axis_on_parent.position = parent_circle.parent.position
        self._axis_on_parent.fixed = (True, True, True, True, True, True)

        # self._axis_on_parent.global_rotation = rotvec_from_y_and_z_axis_direction(parent_circle.global_axis, z)  # this rotation is not unique. It would be nice to have the Z-axis pointing "upwards" as much as possible; especially for the creation of shackles.
        self._axis_on_parent.rotation = rotvec_from_y_and_z_axis_direction(parent_circle.axis, (0,0,1))  # this rotation is not unique. It would be nice to have the Z-axis pointing "upwards" as much as possible; especially for the creation of shackles.

        # a1 = self._axis_on_parent.uy
        # a2 = parent_circle.global_axis

        # Position connection axis at the center of the nodeA axis (pin2)
        # and allow it to rotate about the pin
        self._pin_hole_connection.position = (0, 0, 0)
        self._pin_hole_connection.parent = self._axis_on_parent
        self._pin_hole_connection.fixed = (True, True, True, True, False, True)

        self._connection_axial_rotation.parent = self._pin_hole_connection
        self._connection_axial_rotation.position = (0, 0, 0)

        # Position the connection pin (self) on the target pin and
        # place the parent of the parent of the pin (the axis) on the connection axis
        # and fix it
        child_frame = child_circle.parent.parent

        child_frame.parent = self._axis_on_child
        # slaved_axis.rotation = rotation_from_y_axis_direction(-1 * np.array(pin1.axis))

        # the child frame needs to be rotated by the inverse of the circle rotation
        #
        rotation = rotvec_from_y_and_z_axis_direction(y = child_circle.axis, z = (0,0,1)) # local rotation
        child_frame.rotation = rotvec_inverse(rotation)

        parent_to_point = child_frame.to_glob_direction(child_circle.parent.position)

        child_frame.position = -np.array(self._axis_on_child.to_loc_direction(parent_to_point))

        child_frame.fixed = True

        self._axis_on_child.parent = self._connection_axial_rotation
        self._axis_on_child.rotation = (0, 0, 0)
        self._axis_on_child.fixed = (True, True, True, True, False, True)

        if self._inside_connection:

            # Place the pin in the hole
            self._connection_axial_rotation.rotation = (0, 0, 0)
            self._axis_on_child.position = (parent_circle.radius - child_circle.radius, 0, 0)

        else:

            # pin-pin connection
            self._axis_on_child.position = (child_circle.radius + parent_circle.radius, 0, 0)
            self._connection_axial_rotation.rotation = (90, 0, 0)

        # restore settings
        self.swivel = c_swivel
        self.swivel_fixed = c_swivel_fixed
        self.rotation_on_parent = c_rotation_on_parent
        self.fixed_to_parent = c_fixed_to_parent
        self.child_rotation = c_child_rotation
        self.child_fixed = c_child_fixed

        self._scene.current_manager = remember

    def set_pin_pin_connection(self):
        """Sets the connection to be of type pin-pin"""

        self._inside_connection = False
        if self.swivel == 0:
            self.swivel = 90
        elif self.swivel == 180:
            self.swivel = 270

        self._update_connection()

    def set_pin_in_hole_connection(self):
        """Sets the connection to be of type pin-in-hole

        The axes of the two sheaves are aligned by rotating the slaved body
        The axes of the two sheaves are placed at a distance hole_dia - pin_dia apart, perpendicular to the axis direction
        An axes is created at the centers of the two sheaves
        These axes are connected with a shore axis which is allowed to rotate relative to the nodeA axis
        the nodeB axis is fixed to this rotating axis
        """
        self._inside_connection = True

        if self.swivel == 90:
            self.swivel = 0
        elif self.swivel == 270:
            self.swivel = 180

        self._update_connection()

    def managed_nodes(self):
        """Returns a list of managed nodes"""

        return [
            self._child_circle_parent_parent,
            self._axis_on_parent,
            self._axis_on_child,
            self._pin_hole_connection,
            self._connection_axial_rotation,
        ]

    def depends_on(self):
        return [self._parent_circle, self._child_circle]

    def created_nodes(self):
        """Nodes created by the geometric contact - Note that this is different from managed nodes"""
        return (
            self._axis_on_parent,
            self._axis_on_child,
            self._pin_hole_connection,
            self._connection_axial_rotation,
        )

    def creates(self, node: Node):
        return node in self.created_nodes()

    @node_setter_manageable
    def flip(self):
        """Changes the swivel angle by 180 degrees"""
        self.swivel = np.mod(self.swivel + 180, 360)

    @node_setter_manageable
    def change_side(self):
        self.rotation_on_parent = np.mod(self.rotation_on_parent + 180, 360)
        self.child_rotation = np.mod(self.child_rotation + 180, 360)

    @property
    def swivel(self)->float:
        """Swivel angle between parent and child objects [degrees]"""
        return self._connection_axial_rotation.rotation[0]

    @swivel.setter
    @node_setter_manageable
    @node_setter_observable
    def swivel(self, value):
        remember = self._scene.current_manager  # claim management
        self._scene.current_manager = self
        self._connection_axial_rotation.rx = value
        self._scene.current_manager = remember  # restore old manager

    @property
    def swivel_fixed(self)->bool:
        """Allow parent and child to swivel relative to eachother [boolean]"""
        return self._connection_axial_rotation.fixed[3]

    @swivel_fixed.setter
    @node_setter_manageable
    @node_setter_observable
    def swivel_fixed(self, value):
        remember = self._scene.current_manager  # claim management
        self._scene.current_manager = self
        self._connection_axial_rotation.fixed = [True, True, True, value, True, True]
        self._scene.current_manager = remember  # restore old manager

    @property
    def rotation_on_parent(self)->float:
        """Angle between the line connecting the centers of the circles and the axis system of the parent node [degrees]"""
        return self._pin_hole_connection.ry

    @rotation_on_parent.setter
    @node_setter_manageable
    @node_setter_observable
    def rotation_on_parent(self, value):
        remember = self._scene.current_manager  # claim management
        self._scene.current_manager = self
        self._pin_hole_connection.ry = value
        self._scene.current_manager = remember  # restore old manager

    @property
    def fixed_to_parent(self)->bool:
        """Allow rotation around parent [boolean]

        see also: rotation_on_parent"""
        return self._pin_hole_connection.fixed[4]

    @fixed_to_parent.setter
    @node_setter_manageable
    @node_setter_observable
    def fixed_to_parent(self, value):
        remember = self._scene.current_manager  # claim management
        self._scene.current_manager = self
        self._pin_hole_connection.fixed = [True, True, True, True, value, True]
        self._scene.current_manager = remember  # restore old manager

    @property
    def child_rotation(self)->float:
        """Angle between the line connecting the centers of the circles and the axis system of the child node [degrees]"""
        return self._axis_on_child.ry

    @child_rotation.setter
    @node_setter_manageable
    @node_setter_observable
    def child_rotation(self, value):
        remember = self._scene.current_manager  # claim management
        self._scene.current_manager = self
        self._axis_on_child.ry = value
        self._scene.current_manager = remember  # restore old manager

    @property
    def child_fixed(self)->bool:
        """Allow rotation of child relative to connection, see also: child_rotation [boolean]"""
        return self._axis_on_child.fixed[4]

    @child_fixed.setter
    @node_setter_manageable
    @node_setter_observable
    def child_fixed(self, value):
        remember = self._scene.current_manager  # claim management
        self._scene.current_manager = self
        self._axis_on_child.fixed = [True, True, True, True, value, True]
        self._scene.current_manager = remember  # restore old manager

    @property
    def inside(self)->bool:
        """Type of connection: True means child circle is inside parent circle, False means the child circle is outside but the circumferences contact [boolean]"""
        return self._inside_connection

    @inside.setter
    @node_setter_manageable
    @node_setter_observable
    def inside(self, value):
        if value == self._inside_connection:
            return

        if value:
            self.set_pin_in_hole_connection()
        else:
            self.set_pin_pin_connection()

    def give_python_code(self):

        old_manger = self._scene.current_manager
        self._scene.current_manager = self

        code = []

        # code.append('#  create the connection')
        code.append(f"s.new_geometriccontact(name = '{self.name}',")
        code.append(f"                       child = '{self._child_circle.name}',")
        code.append(f"                       parent = '{self._parent_circle.name}',")
        code.append(f"                       inside={self.inside},")

        if self.inside and self.swivel == 0:
            pass  # default for inside
        else:
            if not self.inside and self.swivel == 90:
                pass  # default for outside
            else:
                if (
                    self.swivel_fixed
                    or not self._scene._export_code_with_solved_function
                ):
                    code.append(f"                       swivel={self.swivel},")
                else:
                    code.append(f"                       swivel=solved({self.swivel}),")

        if not self.swivel_fixed:
            code.append(f"                       swivel_fixed={self.swivel_fixed},")

        # There the three optional degrees of freedom:
        #     gc.rotation_on_parent
        #     gc.child_rotation
        #     gc.swivel

        if self.fixed_to_parent:
            code.append(
                f"                       rotation_on_parent={self.rotation_on_parent},"
            )
            code.append(
                f"                       fixed_to_parent={self.fixed_to_parent},"
            )
        else:
            if self._scene._export_code_with_solved_function:
                code.append(
                    f"                       rotation_on_parent=solved({self.rotation_on_parent}),"
                )
            else:
                code.append(
                    f"                       rotation_on_parent={self.rotation_on_parent},"
                )

        if self.child_fixed:
            code.append(f"                       child_fixed={self.child_fixed},")
            code.append(f"                       child_rotation={self.child_rotation},")
        else:
            if self._scene._export_code_with_solved_function:
                code.append(
                    f"                       child_rotation=solved({self.child_rotation}),"
                )
            else:
                code.append(
                    f"                       child_rotation={self.child_rotation},"
                )

        code = [
            *code[:-1],
            code[-1][:-1] + " )",
        ]  # remove the , from the last entry [should be a quicker way to do this]

        self._scene.current_manager = old_manger

        return "\n".join(code)


class Sling(Container):
    """A Sling is a single wire with an eye on each end. The eyes are created by splicing the end of the sling back
    into the itself.

    The geometry of a sling is defined as follows:

    diameter : diameter of the wire
    LeyeA, LeyeB : inside lengths of the eyes
    LsplicaA, LspliceB : the length of the splices
    Ultimate length : the distance between the insides of ends of the eyes A and B when pulled straight (= Ultimate Length).

    Stiffness:
    The stiffness of the sling is specified by a single value: EA. EA can be set directly or by providing a k_total
    This determines the stiffnesses of the individual parts as follows:
    Wire in the eyes: EA
    Splices: Infinity (rigid)

    See Also: Grommet

    """

    SPLICE_AS_BEAM = False
    """Model the splices as beams - could have some numerical benefits to allow compression"""

    def __init__(
        self,
        scene,
        name,
        length,
        LeyeA,
        LeyeB,
        LspliceA,
        LspliceB,
        diameter,
        EA,
        mass,
        endA=None,
        endB=None,
        sheaves=None,
    ):
        """
        Creates a new sling with the following structure

            endA
            eyeA (cable)

            sa2 (body, mass/4)
            splice (beam)
            sa1 (body, mass/4)

            main (cable)     [optional: runs over sheave]

            sb1 (body, mass/4)
            splice (beam)
            sb2 (body, mass/4)

            eyeB (cable)
            endB

        Args:
            scene:     The scene in which the sling should be created
            name:  Name prefix
            length: Total length measured between the inside of the eyes of the sling is pulled straight.
            LeyeA: Total inside length in eye A if stretched flat
            LeyeB: Total inside length in eye B if stretched flat
            LspliceA: Length of the splice at end A
            LspliceB: Length of the splice at end B
            diameter: Diameter of the sling
            EA: Effective mean EA of the sling
            mass: total mass
            endA : Sheave or poi to fix end A of the sling to [optional]
            endB : Sheave or poi to fix end A of the sling to [optional]
            sheave : Sheave or poi for the nodeA part of the sling

        Returns:

        """

        Manager.__init__(self, scene, name)
        name_prefix = self.name + vfc.MANAGED_NODE_IDENTIFIER

        # store the properties
        self._length = length
        self._LeyeA = LeyeA
        self._LeyeB = LeyeB
        self._LspliceA = LspliceA
        self._LspliceB = LspliceB
        self._diameter = diameter
        self._EA = EA
        self._mass = mass
        self._endA = scene._poi_or_sheave_from_node(endA)
        self._endB = scene._poi_or_sheave_from_node(endB)

        # create the two splices

        self.sa1 = scene.new_rigidbody(
            scene.available_name_like(name_prefix + "spliceA1"), fixed=(False,False,False,True,True,True)
        )

        self.sa2 = scene.new_rigidbody(
            scene.available_name_like(name_prefix + "spliceA2"), fixed=(False,False,False,True,True,True)
        )

        self.a1 = scene.new_point(
            scene.available_name_like(name_prefix + "spliceA1p"), parent=self.sa1
        )
        self.a2 = scene.new_point(
            scene.available_name_like(name_prefix + "spliceA2p"), parent=self.sa2
        )


        self.sb1 = scene.new_rigidbody(
            scene.available_name_like(name_prefix + "spliceB1"),
            rotation=(0, 0, 180),
            fixed=(False,False,False,True,True,True),
        )

        self.sb2 = scene.new_rigidbody(
            scene.available_name_like(name_prefix + "spliceB2"),
            rotation=(0, 0, 180),
            fixed=(False,False,False,True,True,True),
        )



        self.b1 = scene.new_point(
            scene.available_name_like(name_prefix + "spliceB1p"), parent=self.sb1
        )
        self.b2 = scene.new_point(
            scene.available_name_like(name_prefix + "spliceB2p"), parent=self.sb2
        )


        self.main = scene.new_cable(
            scene.available_name_like(name_prefix + "main_part"),
            endA=self.a1,
            endB=self.b1,
            length=1,
            EA=1,
            diameter=diameter,
        )

        self.eyeA = scene.new_cable(
            scene.available_name_like(name_prefix + "eyeA"),
            endA=self.a2,
            endB=self.a2,
            sheaves = self._endA,
            length=1,
            EA=1,
        )
        self.eyeB = scene.new_cable(
            scene.available_name_like(name_prefix + "eyeB"),
            endA=self.b2,
            endB=self.b2,
            sheaves=self._endB,
            length=1,
            EA=1,
        )

        # create splice cables

        if self.SPLICE_AS_BEAM:
            # Model splices as beams
            self.spliceA = scene.new_beam(
                scene.available_name_like(name_prefix + "spliceA"),
                nodeA=self.sa1, nodeB=self.sa2,
                mass=0,
                EA=1,
                L=1,
                n_segments=1
            )

            self.spliceB = scene.new_beam(
                scene.available_name_like(name_prefix + "spliceB"),
                nodeA=self.sb1, nodeB=self.sb2,
                mass=0,
                EA=1,
                L=1,
                n_segments=1
            )

        else:
            self.spliceA = scene.new_cable(
                scene.available_name_like(name_prefix + "spliceA"),
                endA=self.a1,
                endB=self.a2,
                length=1,
                EA=1,
            )

            self.spliceB = scene.new_cable(
                scene.available_name_like(name_prefix + "spliceB"),
                endA=self.b1,
                endB=self.b2,
                length=1,
                EA=1,
            )

            self.spliceA._draw_fat = True
            self.spliceB._draw_fat = True
            self.spliceA.color = (117,94,78)
            self.spliceB.color = (117,94,78)





        # Update properties
        self.sheaves = sheaves
        self._update_properties()

        self._nodes = [
            self.spliceA,
            self.a1,
            self.sa1,
            self.a2,
            self.sa2,
            # self.am,
            # self.avis,
            # self.sb,
            self.b1,
            self.sb1,
            self.b2,
            self.sb2,
            self.spliceB,
            # self.bvis,
            self.main,
            self.eyeA,
            self.eyeB,
        ]

        for n in self._nodes:
            n.manager = self



    @property
    def _Lmain(self):
        """Length of the main section"""
        return (
            self._length - self._LspliceA - self._LspliceB - self._LeyeA - self._LeyeB
        )


    def _calcEyeWireLength(self, Leye):
        r = 0.5 * self._diameter
        straight = np.sqrt(Leye ** 2 - r ** 2)
        alpha = np.arccos(r / Leye)
        circular_length_rad = 2 * (np.pi - alpha)
        bend = circular_length_rad * r

        return 2 * straight + bend

    @property
    def _LwireEyeA(self):
        """The length of wire used to create the eye on side A.

        This is calculated from the inside length and the diameter of the sling. The inside length of the eye is
        measured around a pin with zero diameter.
        """
        return self._calcEyeWireLength(self._LeyeA)


    @property
    def _LwireEyeB(self):
        return self._calcEyeWireLength(self._LeyeB)

    @property
    def k_total(self)->float:
        """Total stiffness of the sling [kN/m]"""

        k_eye_A = 4 * self._EA / self._LwireEyeA
        k_eye_B = 4 * self._EA / self._LwireEyeB

        k_splice_A = 2 * self._EA / (self._LspliceA)
        k_splice_B = 2 * self._EA / (self._LspliceB)

        k_main = self._EA / self._Lmain

        k_total = 1 / (
            1 / k_eye_A + 1 / k_eye_B + 1 / k_splice_A + 1 / k_splice_B + 1 / k_main
        )

        return k_total

    @k_total.setter
    def k_total(self, value):
        assert1f_positive_or_zero(value)

        EA = (
            0.25
            * value
            * (
                self._LwireEyeA
                + self._LwireEyeB
                + 4.0 * self._Lmain
                + 2.0 * self.LspliceA
                + 2.0 * self._LspliceB
            )
        )

        self.EA = EA

    def _update_properties(self):

        # The stiffness of the main part is corrected to account for the stiffness of the splices.
        # It is considered that the stiffness of the splices is two times that of the wire.
        #
        # Springs in series: 1/Ktotal = 1/k1 + 1/k2 + 1/k3

        backup = self._scene.current_manager  # store
        self._scene.current_manager = self

        Lmain = (
            self._length - self._LspliceA - self._LspliceB - self._LeyeA - self._LeyeB
        )


        self.sa1.mass = self._mass / 4
        self.sa2.mass = self._mass / 4
        self.sb1.mass = self._mass / 4
        self.sb2.mass = self._mass / 4

        self.main.length = Lmain
        self.main.EA = self._EA
        self.main.diameter = self._diameter
        self.main.connections = tuple([self.a2, *self._sheaves, self.b2])

        if self.SPLICE_AS_BEAM:
            self.spliceA.L = self._LspliceA
            self.spliceB.L = self._LspliceB
        else:
            self.spliceA.length = self._LspliceA
            self.spliceB.length = self._LspliceB

        self.spliceA.EA = 2*self._EA
        self.spliceA.diameter = 2*self._diameter

        self.spliceB.EA = 2*self._EA
        self.spliceB.diameter = 2*self._diameter

        self.eyeA.length = self._LwireEyeA
        self.eyeA.EA = self._EA
        self.eyeA.diameter = self._diameter

        if self._endA is not None:
            self.eyeA.connections = (self.a1, self._endA, self.a1)
        else:
            raise ValueError('End A needs to be connected to something')
            # self.eyeA.connections = (self.a1, self.a1)

        self.eyeB.length = self._LwireEyeB
        self.eyeB.EA = self._EA
        self.eyeB.diameter = self._diameter

        if self._endB is not None:
            self.eyeB.connections = (self.b1, self._endB, self.b1)
        else:
            raise ValueError('End B needs to be connected to something')
            # self.eyeB.connections = (self.b1, self.b1)

        # Set positions of splice bodies
        A = np.array(self._endA.global_position)
        B = np.array(self._endB.global_position)

        D = B-A
        Lmain = (
                self._length - self._LspliceA - self._LspliceB - self._LeyeA - self._LeyeB
        )

        if self._endA is not None and self._endB is not None:


            # endA

            a = np.array(self._endA.global_position)
            if len(self.connections) > 2:
                p = np.array(self._scene._node_from_node_or_str(self.connections[1]).global_position)
            else:
                p = np.array(self._endB.global_position)

            dir = p - a
            if np.linalg.norm(dir) > 1e-6:
                dir /= np.linalg.norm(dir)
                self.sa1.position = a + (self._LeyeA) * dir
                self.sa2.position = a + (self._LeyeA + self._LspliceA) * dir

            # endB

            b = np.array(self._endB.global_position)
            if len(self.connections) > 2:
                p = np.array(self._scene._node_from_node_or_str(self.connections[-2]).global_position)
            else:
                p = np.array(self._endA.global_position)

            dir = p - b
            if np.linalg.norm(dir) > 1e-6:
                dir /= np.linalg.norm(dir)
                self.sb1.position = b + self._LeyeB * dir
                self.sb2.position = b + (self._LeyeB + self._LspliceB) * dir


        self._scene.current_manager = backup  # restore

    def depends_on(self):
        """The sling depends on the endpoints and sheaves (if any)"""

        a = list()

        if self._endA is not None:
            a.append(self._endA)
        if self._endB is not None:
            a.append(self._endB)

        a.extend(self.sheaves)

        return a



    @property
    def spliceApos(self)->tuple[float,float,float,float,float,float]:
        """The 6-dof of splice on end A. Solved [m,m,m,m,m,m]
        #NOGUI"""
        return (*self.sa1.position, *self.sa2.position)

    @spliceApos.setter
    def spliceApos(self, value):
        self.sa1._vfNode.position = value[:3]
        self.sa2._vfNode.position = value[3:]

    @property
    def spliceBpos(self) -> tuple[float, float, float, float, float, float]:
        """The 6-dof of splice on end A. Solved [m,m,m,m,m,m]
        #NOGUI"""
        return (*self.sb1.position, *self.sb2.position)

    @spliceBpos.setter
    def spliceBpos(self, value):
        self.sb1._vfNode.position = value[:3]
        self.sb2._vfNode.position = value[3:]

    # @property
    # def spliceAposrot(self)->tuple[float,float,float,float,float,float]:
    #     """The 6-dof of splice on end A. Solved [m,m,m,deg,deg,deg]
    #     #NOGUI"""
    #     pass
    #     # return (*self.sa.position, *self.sa.rotation)
    #
    # @spliceAposrot.setter
    # def spliceAposrot(self, value):
    #     pass
    #     # self.sa._vfNode.position = value[:3]
    #     # self.sa._vfNode.rotation = np.deg2rad(value[3:])
    #
    # @property
    # def spliceBposrot(self)->tuple[float,float,float,float,float,float]:
    #     """The 6-dof of splice on end B. Solved [m,m,m,deg,deg,deg]
    #     #NOGUI"""
    #     pass
    #     # return (*self.sb.position, *self.sb.rotation)
    #
    # @spliceBposrot.setter
    # def spliceBposrot(self, value):
    #     pass
    #     # self.sb._vfNode.position = value[:3]
    #     # self.sb._vfNode.rotation = np.deg2rad(value[3:])

    @property
    def connections(self)->tuple[Point or Circle]:
        """List or Tuple of nodes (Points or Circles) that this sling is connected to. Nodes may be passed by name (string) or by reference.
        """
        return (self.endA, *self.main.connections[1:-1], self.endB)

    @connections.setter
    def connections(self, value):
        with ClaimManagement(self._scene, self):
            self.endA = value[0]
            self.endB = value[-1]

            # ma = self.main.connections[0]
            # mb = self.main.connections[-1]
            self.sheaves = value[1:-1]

            # self.main.connections = (ma, *value[1:-1], mb)

    @property
    def reversed(self) -> tuple[bool]:
        """The directions over which the sling runs over any intermediate connection circles"""
        return (False, *self.main.reversed[1:-1], False)
    
    @reversed.setter
    def reversed(self, value):
        with ClaimManagement(self._scene, self):
            self.main.reversed = (False, *value[1:-1], False)

    @property
    def tension(self) -> float:
        """Tension in (main part of) the sling [kN]"""
        return self.main.tension

    def give_python_code(self):
        code = f"# Exporting {self.name}"

        code += "\n# Create sling"

        # (self, scene, name, Ltotal, LeyeA, LeyeB, LspliceA, LspliceB, diameter, EA, mass, endA = None, endB=None, sheaves=None):

        code += f'\nsl = s.new_sling("{self.name}", length = {self.length:.6g},'
        code += f"\n            LeyeA = {self.LeyeA:.6g},"
        code += f"\n            LeyeB = {self.LeyeB:.6g},"
        code += f"\n            LspliceA = {self.LspliceA:.6g},"
        code += f"\n            LspliceB = {self.LspliceB:.6g},"
        code += f"\n            diameter = {self.diameter:.6g},"
        code += f"\n            EA = {self.EA:.6g},"
        code += f"\n            mass = {self.mass:.6g},"
        code += f'\n            endA = "{self.endA.name}",'
        code += f'\n            endB = "{self.endB.name}",'

        if self.sheaves:
            sheaves = "["
            for s in self.sheaves:
                sheaves += f'"{s.name}", '
            sheaves = sheaves[:-2] + "]"
        else:
            sheaves = "None"

        code += f"\n            sheaves = {sheaves})"
        code += "\nsl.spliceApos = ({},{},{},{},{},{}) # solved".format(*self.spliceApos)
        code += "\nsl.spliceBpos = ({},{},{},{},{},{}) # solved".format(*self.spliceBpos)

        if self.sheaves:
            if np.any(self.reversed):
                code += f"\nsl.reversed = {self.reversed}"


        return code

    # properties
    @property
    def length(self)->float:
        """Total length measured between the INSIDE of the eyes of the sling is pulled straight. [m]"""
        return self._length

    @length.setter
    @node_setter_manageable
    @node_setter_observable
    def length(self, value):

        min_length = self.LeyeA + self.LeyeB + self.LspliceA + self.LspliceB
        if value <= min_length:
            raise ValueError(
                "Total length of the sling should be at least the length of the eyes plus the length of the splices"
            )

        self._length = value
        self._update_properties()

    @property
    def LeyeA(self)->float:
        """Total length inside eye A if stretched flat [m]"""
        return self._LeyeA

    @LeyeA.setter
    @node_setter_manageable
    @node_setter_observable
    def LeyeA(self, value):

        max_length = self.length - (self.LeyeB + self.LspliceA + self.LspliceB)
        if value >= max_length:
            raise ValueError(
                "Total length of the sling should be at least the length of the eyes plus the length of the splices"
            )

        self._LeyeA = value
        self._update_properties()

    @property
    def LeyeB(self)->float:
        """Total length inside eye B if stretched flat [m]"""
        return self._LeyeB

    @LeyeB.setter
    @node_setter_manageable
    @node_setter_observable
    def LeyeB(self, value):

        max_length = self.length - (self.LeyeA + self.LspliceA + self.LspliceB)
        if value >= max_length:
            raise ValueError(
                "Total length of the sling should be at least the length of the eyes plus the length of the splices"
            )

        self._LeyeB = value
        self._update_properties()

    @property
    def LspliceA(self)->float:
        """Length of the splice at end A [m]"""
        return self._LspliceA

    @LspliceA.setter
    @node_setter_manageable
    @node_setter_observable
    def LspliceA(self, value):

        max_length = self.length - (self.LeyeA + self.LeyeB + self.LspliceB)
        if value >= max_length:
            raise ValueError(
                "Total length of the sling should be at least the length of the eyes plus the length of the splices"
            )

        self._LspliceA = value
        self._update_properties()

    @property
    def LspliceB(self)->float:
        """Length of the splice at end B [m]"""
        return self._LspliceB

    @LspliceB.setter
    @node_setter_manageable
    @node_setter_observable
    def LspliceB(self, value):

        max_length = self.length - (self.LeyeA + self.LeyeB + self.LspliceA)
        if value >= max_length:
            raise ValueError(
                "Total length of the sling should be at least the length of the eyes plus the length of the splices"
            )

        self._LspliceB = value
        self._update_properties()

    @property
    def diameter(self)->float:
        """Diameter of the sling (except the splices) [m]"""
        return self._diameter

    @diameter.setter
    @node_setter_manageable
    @node_setter_observable
    def diameter(self, value):
        self._diameter = value
        self._update_properties()

    @property
    def EA(self)->float:
        """EA of the wire of the sling [kN]
        See also: k_total"""
        return self._EA

    @EA.setter
    @node_setter_manageable
    @node_setter_observable
    def EA(self, value):
        self._EA = value
        self._update_properties()

    @property
    def mass(self)->float:
        """Mass and weight of the sling. This mass is distributed over the two splices [mT]"""
        return self._mass

    @mass.setter
    @node_setter_manageable
    @node_setter_observable
    def mass(self, value):
        self._mass = value
        self._update_properties()

    @property
    def endA(self)->Circle or Point:
        """End A [circle or point node]
        #NOGUI"""
        return self._endA

    @endA.setter
    @node_setter_manageable
    @node_setter_observable
    def endA(self, value):
        node = self._scene._node_from_node_or_str(value)
        self._endA = self._scene._poi_or_sheave_from_node(node)
        self._update_properties()

    @property
    def endB(self)->Circle or Point:
        """End B [circle or point node]
        #NOGUI"""
        return self._endB

    @endB.setter
    @node_setter_manageable
    @node_setter_observable
    def endB(self, value):
        node = self._scene._node_from_node_or_str(value)
        self._endB = self._scene._poi_or_sheave_from_node(node)
        self._update_properties()

    @property
    def sheaves(self)->tuple[Circle or Point]:
        """List of sheaves (circles, points) that the sling runs over between the two ends.

        May be provided as list of nodes or node-names.
        #NOGUI
        """
        return self._sheaves

    @sheaves.setter
    @node_setter_manageable
    @node_setter_observable
    def sheaves(self, value):
        s = []
        for v in value:
            node = self._scene._node_from_node_or_str(v)
            s.append(self._scene._poi_or_sheave_from_node(node))
        self._sheaves = s
        self._update_properties()

class RigidBodyContainer(Container, RigidBody):
    """A container that is also a rigid body - used by Shackles and LiftPoint"""

    def __init__(self, scene, name):
        Container.__init__(self, scene, name)
        RigidBody.__init__(self, scene, name)

    @property
    def name(self)->str:
        """Name of the node (str), must be unique"""
        return RigidBody.name.fget(self)

    @name.setter
    def name(self, value):
        RigidBody.name.fset(self, value)  # rename self
        Container.name.fset(self, value)  # rename managed nodes

    def dissolve(self) -> tuple:
        """First try to dissolve the container, then see if we can dissolve the rigidbody as well"""

        s = self._scene

        # first check if it is possible to dissolve
        # but temporary set as fully fixed because free dofs are a case that we CAN handle
        remember_fixed = self.fixed
        self.fixed = True
        can, reason = Frame._can_dissolve(self, allowed_managers=(self, None))
        self.fixed = remember_fixed
        if not can:
            return False, reason

        # start with actual dissolve

        RB = s.new_rigidbody(s.available_name_like(self.name + "_dissolved"),
                        position=self.position,
                        rotation=self.rotation,
                        mass=self.mass,
                        inertia_radii=self.inertia_radii,
                        fixed=self.fixed,
                        parent=self.parent,
                        )

        # un-manage

        # created nodes == managed nodes
        for node in self._nodes:
            if node.manager == self:
                node._manager = None

        # re-parent
        for node in self._nodes:
            if getattr(node, 'parent', None) == self:
                node.parent = RB

        # try to dissolve the rigidBody
        s.dissolve_attempt(RB)

        self._dissolved = True
        s.delete(self)

        return True, ""

class Shackle(RigidBodyContainer):
    """
    Shackle catalog
    - GP: Green-Pin Heavy Duty Bow Shackle BN (P-6036 Green Pin® Heavy Duty Bow Shackle BN (mm))
    - WB: P-6033 Green Pin® Sling Shackle BN (mm)


    visual from: https://www.traceparts.com/en/product/green-pinr-p-6036-green-pinr-heavy-duty-bow-shackle-bn-hdgphm0800-mm?CatalogPath=TRACEPARTS%3ATP04001002006&Product=10-04072013-086517&PartNumber=HDGPHM0800
    details from:
     - https://www.greenpin.com/sites/default/files/2019-04/brochure-april-2019.pdf
     - https://www.thecrosbygroup.com/products/shackles/heavy-lift/crosby-2140-alloy-bolt-type-shackles/
     -



    Returns:

    """

    data = dict()
    _suppressed_node_editors = [RigidBody]

    # Read the shackle data


    cdir = Path(dirname(__file__))
    filename = cdir / './resources/shackle_data.csv'

    if filename.exists():
        with open(filename, newline='') as csvfile:
            __shackle_data = csv.reader(csvfile)
            header = __shackle_data.__next__()  # skip the header

            for row in __shackle_data:
                name = row[0]
                data[name] = row[1:]


    else:
        warnings.warn(f'Could not load shackle data because {filename} does not exist')

    # ======================




    def defined_kinds(self):
        """Defined shackle kinds"""
        list = [a for a in Shackle.data.keys()]
        return list

    @staticmethod
    def shackle_kind_properties(kind):
        if kind not in Shackle.data:
            for key in Shackle.data.keys():
                print(key)
            raise ValueError(
                f"No data available for a Shackle of kind {kind}. Available values printed above"
            )

        data = Shackle.data[kind]
        return {'kind':kind,
                'description':data[0],
                'WLL':float(data[1]),
                'MBL':float(data[2]),
                'weight':float(data[3]),
                'pin_diameter':float(data[4]),
                'bow_diameter':float(data[5]),
                'inside_length':float(data[6]),
                'inside_width':float(data[7]),
                'visual':data[8],
                'scale':float(data[9])}

    def __init__(self, scene, name, kind='GP800'):

        _ = self.shackle_kind_properties(kind)  # to make sure it exists

        RigidBodyContainer.__init__(self, scene, name)

        # origin is at center of pin
        # z-axis up
        # y-axis in direction of pin

        # self.body = scene.new_rigidbody(name=name + '_body')

        # pin
        self.pin_point = scene.new_point(
            name=name + "/pin_point", parent=self, position=(0.0, 0.0, 0.0)
        )
        self.pin = scene.new_circle(
            name=name + "/pin", parent=self.pin_point, axis=(0.0, 1.0, 0.0)
        )

        # bow
        self.bow_point = scene.new_point(name=name + "/bow_point", parent=self)

        self.bow = scene.new_circle(
            name=name + "/bow", parent=self.bow_point, axis=(0.0, 1.0, 0.0)
        )

        # inside circle
        self.inside_point = scene.new_point(
            name=name + "/inside_circle_center", parent=self
        )
        self.inside = scene.new_circle(
            name=name + "/inside", parent=self.inside_point, axis=(1.0, 0, 0)
        )

        # code for GP800_visual
        self.visual_node = scene.new_visual(
            name=name + "/visual",
            parent=self,
            path=r"res: shackle_gp800.obj",
            offset=(0, 0, 0),
            rotation=(0, 0, 0),
        )

        self.kind = kind

        self.inside_point._visible = False
        self.bow_point._visible = False
        self.pin_point._visible = False

        self._nodes = [
            self.pin_point,
            self.pin,
            self.bow_point,
            self.bow,
            self.inside_point,
            self.inside,
            self.visual_node,
        ]

        for node in self._nodes:
            node._manager = self

        self.name = name  # do not set name in managed nodes, names there are already set
        # so that would raise an error

    @property
    def kind(self)->str:
        """Type of shackle, for example GP800 [text]"""
        return self._kind

    @kind.setter
    # @node_setter_manageable   : allow changing of shackle kind
    @node_setter_observable
    def kind(self, kind):

        values = self.shackle_kind_properties(kind)
        weight = values['weight'] / 1000  # convert to tonne
        pin_dia = values['pin_diameter'] / 1000
        bow_dia = values['bow_diameter'] / 1000
        bow_length_inside = values['inside_length'] / 1000
        bow_circle_inside = values['inside_width'] / 1000

        cogz = 0.5 * pin_dia + bow_length_inside / 3  # estimated

        remember = self._scene.current_manager

        self._scene.current_manager = (
            self.manager
        )  # WORK-AROUND : in case the shackle itself is managed, fake management

        self.mass = weight
        self.cog = (0, 0, cogz)

        self._scene.current_manager = self  # register self a manager (as it should)

        self.pin.radius = pin_dia / 2

        self.bow_point.position = (
            0.0,
            0.0,
            0.5 * pin_dia + bow_length_inside + 0.5 * bow_dia,
        )
        self.bow.radius = bow_dia / 2

        self.inside_point.position = (
            0,
            0,
            0.5 * pin_dia + bow_length_inside - 0.5 * bow_circle_inside,
        )
        self.inside.radius = bow_circle_inside / 2

        self.visual_node.path = values['visual']
        scale = values['scale']
        self.visual_node.scale = [scale, scale, scale]

        self._scene.current_manager = remember

        self._kind = kind






    @property
    def shackle_data_dict(self) -> dict:
        """Returns the shackle data for the actual shackle kind"""
        return self.shackle_kind_properties(self._kind)

    @property
    def MBL(self) -> float:
        """MBL [t]"""
        return self.shackle_data_dict['MBL']

    @property
    def load(self)-> float:
        """The force traveling through this shackle [kN]

        Calculated as the maximum absolute value of all nodes attached to the shackle as well as the connection force. May be incorrect
        for situations where more than two nodes connect to different locations on the shackle.
        """
        s = self._scene  # alias
        F = 0            # initial value

        child_nodes = s.nodes_with_parent(self, recursive=False)

        F = max(F, np.linalg.norm(self.connection_force[:3]))
        F = max(F, np.linalg.norm(self.applied_force[:3]))

        for node in child_nodes:
            if isinstance(node, Frame):
                F = max(F, np.linalg.norm(node.connection_force[:3]))
            elif isinstance(node, Point):
                F = max(F, np.linalg.norm(node.applied_force[:3]))

        return F


    def give_python_code(self):
        code = f"# Exporting {self.name}"

        code += "\n# Create Shackle"
        code += f'\ns.new_shackle("{self.name}", kind = "{self.kind}")'  # , elastic={self.elastic})'

        if self.parent_for_export:
            code += f"\ns['{self.name}'].parent = s['{self.parent_for_export.name}']"

        code += "\ns['{}'].position = ({:.6g},{:.6g},{:.6g})".format(self.name, *self.position)
        code += "\ns['{}'].rotation = ({:.6g},{:.6g},{:.6g})".format(self.name, *self.rotation)
        if not np.all(self.fixed):
            code += "\ns['{}'].fixed = ({},{},{},{},{},{})".format(
                self.name, *self.fixed
            )

        return code


<<<<<<< HEAD
=======
class Container(Manager):
    """Containers are nodes containing nodes. Nodes are stored in self._nodes"""

    def __init__(self, scene, name):
        Manager.__init__(self,scene, name=name)
        self._nodes = []
        """Nodes in the component"""

        self._name = name

    @property
    def name(self) -> str:
        """Name of the node (str), must be unique"""
        return self._name

    @name.setter
    @node_setter_manageable
    def name(self, value):
        if value == self.name:
            return

        self._scene._verify_name_available(name=value)

        old_prefix = self.name + "/"
        new_prefix = value + "/"
        self._name = value

        # update the node names of all of the properties , the direct way
        with ClaimManagement(self._scene, self):
            for node in self._nodes:
                if node.manager is None or node.manager == self:  # only rename un-managed nodes or nodes managed by me - managed nodes will be renamed by their manager
                    if node.name.startswith(old_prefix):
                        node.name = node.name.replace(old_prefix, new_prefix)
                    else:
                        raise Exception(
                            f"Unexpected name when re-naming managed node '{node.name}' of component '{self.name}'")

    def delete(self):
        # remove all imported nodes
        self._scene._unmanage_and_delete(self._nodes)

    def creates(self, node: Node):
        return node in self._nodes

class SubScene(Container):
    """A group of nodes (container) that can be loaded from a .DAVE file. Basically a component without a frame.
    The nodes can have "exposed" properties"""

    """Components are frame-nodes containing a scene. The imported scene is referenced by a file-name. All impored nodes
        are placed in the components frame.
        """

    def __init__(self, scene, name):
        Container.__init__(self, scene, name=name)

        self._path = ""

        self._exposed = []
        """List of tuples containing the exposed properties (if any)"""

    @property
    def name(self) -> str:
        """Name of the node (str), must be unique"""
        return Container.name.fget(self)

    @name.setter
    @node_setter_manageable
    def name(self, value):

        Container.name.fset(self, value)
        self._vfNode.name = value

    @property
    def path(self) -> str:
        """Path of the model-file. For example res: padeye.dave"""
        return self._path

    @path.setter
    @node_setter_manageable
    def path(self, value):
        from .scene import Scene

        # first see if we can load
        filename = self._scene.get_resource_path(value)
        t = Scene(filename, resource_paths=self._scene.resources_paths.copy(),
                  current_directory=self._scene.current_directory)

        # then remove all existing nodes
        self.delete()

        # and re-import them
        old_nodes = self._scene._nodes.copy()

        # we're importing the exposed list into the current scene
        # but we need it inside this component

        old_scene_exposed = getattr(self._scene, 'exposed', None)

        self._import_scene_func(other_scene=t)

        # find imported nodes
        self._nodes.clear()
        for node in self._scene._nodes:
            if node not in old_nodes:
                self._nodes.append(node)

        # claim ownership of unmanaged nodes
        for node in self._nodes:
            if node.manager is None:
                node._manager = self
                node._limits_by_manager = node.limits.copy()
                node._watches_by_manager = node.watches.copy()

        # Get exposed properties (if any)
        self._exposed = getattr(t, 'exposed', [])

        # and restore the _scenes old exposed
        if old_scene_exposed is not None:
            self._scene.exposed = old_scene_exposed
        else:  # there was none, remove it if it is there now
            if hasattr(self._scene, 'exposed'):
                del self._scene.exposed

        self._path = value

    def _import_scene_func(self, other_scene):
        self._scene.import_scene(
            other=other_scene,
            prefix=self.name + "/",
            containerize=False,
            settings=False,  # do not import environment and other settings
        )


    @property
    def exposed_properties(self) -> tuple:
        """Names of exposed properties"""
        return tuple([e[0] for e in self._exposed])

    def _get_exposed_node(self, name):
        """Returns the managed node with original name name"""
        full_name = self.name + "/" + name
        for node in self._nodes:
            if node.name == full_name:
                return node

        raise ValueError(f'No exposed node with name {name} in component {self.name}')

    def _get_exposed_property_data(self, name):
        for e in self._exposed:
            if e[0] == name:
                return e
        raise ValueError(f'No exposed property with name {name}')

    def get_exposed(self, name):
        """Returns the value of the exposed property"""
        e = self._get_exposed_property_data(name)
        node_name = e[1]
        prop_name = e[2]
        node = self._get_exposed_node(node_name)
        return getattr(node, prop_name)

    def get_exposed_type(self, name):
        """Returns the value of the exposed property"""
        e = self._get_exposed_property_data(name)
        node_name = e[1]
        prop_name = e[2]
        node = self._get_exposed_node(node_name)
        doc = self._scene.give_documentation(node, prop_name)
        return doc.property_type

    def set_exposed(self, name, value):
        e = self._get_exposed_property_data(name)
        node_name = e[1]
        prop_name = e[2]
        node = self._get_exposed_node(node_name)

        with ClaimManagement(self._scene, self):
            setattr(node, prop_name, value)

>>>>>>> c0e601c8

class Component(SubScene, Frame):
    """Components are frame-nodes containing a scene. The imported scene is referenced by a file-name. All impored nodes
    are placed in the components frame.
    """

    def __init__(self, scene, name):
        super().__init__(scene, name=name)
        # Frame.__init__(self, scene, name=name)

        self._path = ""

        self._exposed = []
        """List of tuples containing the exposed properties (if any)"""

    @property
    def name(self)->str:
        """Name of the node (str), must be unique"""
        return super().name

    @name.setter
    @node_setter_manageable
    def name(self, value):

        SubScene.name.fset(self, value)
        self._vfNode.name = value

    def _import_scene_func(self, other_scene):
        self._scene.import_scene(
            other=other_scene,
            prefix=self.name + "/",
            container=self,
            settings=False,  # do not import environment and other settings
        )

    def give_python_code(self):

        code = []
        code.append("# code for {}".format(self.name))
        code.append("c = s.new_component(name='{}',".format(self.name))
        code.append("               path=r'{}',".format(self.path))
        if self.parent_for_export:
            code.append("           parent='{}',".format(self.parent_for_export.name))

        # position

        if self.fixed[0] or not self._scene._export_code_with_solved_function:
            code.append("           position=({:.6g},".format(self.position[0]))
        else:
            code.append("           position=(solved({:.6g}),".format(self.position[0]))
        if self.fixed[1] or not self._scene._export_code_with_solved_function:
            code.append("                     {:.6g},".format(self.position[1]))
        else:
            code.append("                     solved({:.6g}),".format(self.position[1]))
        if self.fixed[2] or not self._scene._export_code_with_solved_function:
            code.append("                     {:.6g}),".format(self.position[2]))
        else:
            code.append("                     solved({:.6g})),".format(self.position[2]))

        # rotation

        if self.fixed[3] or not self._scene._export_code_with_solved_function:
            code.append("           rotation=({:.6g},".format(self.rotation[0]))
        else:
            code.append("           rotation=(solved({:.6g}),".format(self.rotation[0]))
        if self.fixed[4] or not self._scene._export_code_with_solved_function:
            code.append("                     {:.6g},".format(self.rotation[1]))
        else:
            code.append("                     solved({:.6g}),".format(self.rotation[1]))
        if self.fixed[5] or not self._scene._export_code_with_solved_function:
            code.append("                     {:.6g}),".format(self.rotation[2]))
        else:
            code.append("                     solved({:.6g})),".format(self.rotation[2]))

        # fixeties
        code.append("           fixed =({}, {}, {}, {}, {}, {}) )".format(*self.fixed))

        code.append(self.add_footprint_python_code())

        # exposed properties (if any)
        for ep in self.exposed_properties:
            code.append(f"c.set_exposed('{ep}', {self.get_exposed(ep)})")

        return '\n'.join(code)


# =================== None-Node Classes

"""This is a container for a DC.MomentDiagram object providing plot methods"""


class LoadShearMomentDiagram:
    def __init__(self, datasource):
        """

        Args:
            datasource: DC.MomentDiagram object
        """

        self.datasource = datasource

    def give_shear_and_moment(self, grid_n=100):
        """Returns (position, shear, moment)"""
        x = self.datasource.grid(grid_n)
        return x, self.datasource.Vz, self.datasource.My

    def give_loads_table(self):
        """Returns a 'table' with all the loads.
        point_loads : (Name, location, force, moment) ; all local
        distributed load : (Name, Fz, mean X, start x , end x
        """

        m = self.datasource  # alias
        n = m.nLoads

        point_loads = []
        distributed_loads = []
        for i in range(n):

            load = list(m.load_origin(i))
            effect = m.load(i)

            plotx = effect[0]

            is_distributed = len(plotx) > 2

            if is_distributed:
                load[0] += ' *' #(add a * to the name))

            if (
                    np.linalg.norm(load[2]) > 1e-6 or np.linalg.norm(load[3]) > 1e-6
            ):  # only forces that actually do something
                point_loads.append(load)

            if is_distributed:

                name = effect[-1]  # name without the *
                P = load[1]
                F = load[2]
                M = load[3]

                Fz = F[2]
                My = M[1]

                if abs(Fz)> 1e-10:
                    dx = -My / Fz
                    x = P[0] + dx
                else:
                    x = P[0]

                distributed_loads.append([name, Fz, x, plotx[0], plotx[-1]])

        return point_loads, distributed_loads

    def plot_simple(self, **kwargs):
        """Plots the bending moment and shear in a single yy-plot.
        Creates a new figure

        any keyword arguments are passed to plt.figure(), so for example dpi=150 will increase the dpi

        Returns: figure
        """
        x, Vz, My = self.give_shear_and_moment()
        import matplotlib.pyplot as plt

        plt.rcParams.update({"font.family": "sans-serif"})
        plt.rcParams.update({"font.sans-serif": "consolas"})
        plt.rcParams.update({"font.size": 10})

        fig, ax1 = plt.subplots(1, 1, **kwargs)
        ax2 = ax1.twinx()

        ax1.plot(x, My, "g", lw=1, label="Bending Moment")
        ax2.plot(x, Vz, "b", lw=1, label="Shear Force")

        from DAVE.gui.helpers.align_zeros_of_yyplots import align_y0_axis

        align_y0_axis(ax1, ax2)

        ax1.set_xlabel("Position [m]")
        ax1.set_ylabel("Bending Moment [kNm]")
        ax2.set_ylabel("Shear Force [kN]")

        ax1.tick_params(axis="y", colors="g")
        ax2.tick_params(axis="y", colors="b")

        # fig.legend()  - obvious from the axis

        ext = 0.1 * (np.max(x) - np.min(x))
        xx = [np.min(x) - ext, np.max(x) + ext]
        ax1.plot(xx, [0, 0], c=[0.5, 0.5, 0.5], lw=1, linestyle=":")
        ax1.set_xlim(xx)

        return fig

    def plot(self, grid_n=100, merge_adjacent_loads=True, filename=None, do_show=False):
        """Plots the load, shear and bending moments. Returns figure"""
        m = self.datasource  # alias

        x = m.grid(grid_n)
        linewidth = 1

        n = m.nLoads

        import matplotlib.pyplot as plt

        #
        plt.rcParams.update({"font.family": "sans-serif"})
        plt.rcParams.update({"font.sans-serif": "consolas"})
        plt.rcParams.update({"font.size": 6})

        fig, (ax0, ax1, ax2) = plt.subplots(3, 1, figsize=(8.27, 11.69), dpi=100)
        textsize = 6

        # get loads

        loads = [m.load(i) for i in range(n)]

        texts = []  # for label placement
        texts_second = []  # for label placement

        # merge loads with same source and matching endpoints

        if merge_adjacent_loads:

            to_be_plotted = [loads[0]]

            for load in loads[1:]:
                name = load[2]

                # if the previous load is a continuous load from the same source
                # and the current load is also a continuous load
                # then merge the two.
                prev_load = to_be_plotted[-1]

                if len(prev_load[0]) != 2:  # not a point-load
                    if len(load[0]) != 2:  # not a point-load
                        if prev_load[2] == load[2]:  # same name

                            # merge the two
                            # remove the last (zero) entry of the previous lds
                            # as well as the first entry of these

                            # smoothed
                            xx = [*prev_load[0][:-1], *load[0][2:]]
                            yy = [
                                *prev_load[1][:-2],
                                0.5 * (prev_load[1][-2] + load[1][1]),
                                *load[1][2:],
                            ]

                            to_be_plotted[-1] = (xx, yy, load[2])

                            continue
                # else
                if np.max(np.abs(load[1])) > 1e-6:
                    to_be_plotted.append(load)

        else:
            to_be_plotted = loads

        #
        from matplotlib import cm

        colors = cm.get_cmap("hsv", lut=len(to_be_plotted))

        from matplotlib.patches import Polygon

        ax0_second = ax0.twinx()

        for icol, ld in enumerate(to_be_plotted):

            xx = ld[0]
            yy = ld[1]
            name = ld[2]

            if np.max(np.abs(yy)) < 1e-6:
                continue

            is_concentrated = len(xx) == 2

            # determine the name, default to Force / q-load if no name is present
            if name == "":
                if is_concentrated:
                    name = "Force "
                else:
                    name = "q-load "

            col = [0.8 * c for c in colors(icol)]
            col[3] = 1.0  # alpha

            if is_concentrated:  # concentrated loads on left axis
                lbl = f" {name} {ld[1][1]:.2f}"
                texts.append(
                    ax0.text(
                        xx[0], yy[1], lbl, fontsize=textsize, horizontalalignment="left"
                    )
                )
                ax0.plot(xx, yy, label=lbl, color=col, linewidth=linewidth)
                if yy[1] > 0:
                    ax0.plot(xx[1], yy[1], marker="^", color=col, linewidth=linewidth)
                else:
                    ax0.plot(xx[1], yy[1], marker="v", color=col, linewidth=linewidth)

            else:  # distributed loads on right axis
                lbl = f"{name}"  # {yy[1]:.2f} kN/m at {xx[0]:.3f}m .. {yy[-2]:.2f} kN/m at {xx[-1]:.3f}m"

                vertices = [(xx[i], yy[i]) for i in range(len(xx))]

                ax0_second.add_patch(
                    Polygon(vertices, facecolor=[col[0], col[1], col[2], 0.2])
                )
                ax0_second.plot(xx, yy, label=lbl, color=col, linewidth=linewidth)

                lx = np.mean(xx)
                ly = np.interp(lx, xx, yy)

                texts_second.append(
                    ax0_second.text(
                        lx,
                        ly,
                        lbl,
                        color=[0, 0, 0],
                        horizontalalignment="center",
                        fontsize=textsize,
                    )
                )

        ax0.grid()
        ax0.set_title("Loads")
        ax0.set_ylabel("Load [kN]")
        ax0_second.set_ylabel("Load [kN/m]")

        # plot moments
        # each concentrated load may have a moment as well
        for i in range(m.nLoads):
            mom = m.moment(i)
            if np.linalg.norm(mom) > 1e-6:
                load = m.load(i)
                xx = load[0][0]
                lbl = f"{load[2]}, m = {mom[1]:.2f} kNm"
                ax0.plot(xx, 0, marker="x", label=lbl, color=(0, 0, 0, 1))
                texts.append(
                    ax0.text(
                        xx, 0, lbl, horizontalalignment="center", fontsize=textsize
                    )
                )

        fig.legend(loc="upper right")

        # add a zero-line
        xx = [np.min(x), np.max(x)]
        ax0.plot(xx, (0, 0), "k-")

        from DAVE.gui.helpers.align_zeros_of_yyplots import align_y0_axis

        align_y0_axis(ax0, ax0_second)

        from DAVE.reporting.utils.TextAvoidOverlap import minimizeTextOverlap

        minimizeTextOverlap(
            texts_second,
            fig=fig,
            ax=ax0_second,
            vertical_only=True,
            optimize_initial_positions=False,
            annotate=False,
        )
        minimizeTextOverlap(
            texts,
            fig=fig,
            ax=ax0,
            vertical_only=True,
            optimize_initial_positions=False,
            annotate=False,
        )

        ax0.spines["top"].set_visible(False)
        ax0.spines["bottom"].set_visible(False)

        ax0_second.spines["top"].set_visible(False)
        ax0_second.spines["bottom"].set_visible(False)

        dx = (np.max(x) - np.min(x)) / 20  # plot scale
        ax1.plot(x, m.Vz, "k-", linewidth=linewidth)

        i = np.argmax(m.Vz)
        ax1.plot((x[i] - dx, x[i] + dx), (m.Vz[i], m.Vz[i]), "k-", linewidth=0.5)
        ax1.text(x[i], m.Vz[i], f"{m.Vz[i]:.2f}", va="bottom", ha="center")

        i = np.argmin(m.Vz)
        ax1.plot((x[i] - dx, x[i] + dx), (m.Vz[i], m.Vz[i]), "k-", linewidth=0.5)
        ax1.text(x[i], m.Vz[i], f"{m.Vz[i]:.2f}", va="top", ha="center")

        ax1.grid()
        ax1.set_title("Shear")
        ax1.set_ylabel("[kN]")

        ax2.plot(x, m.My, "k-", linewidth=linewidth)

        i = np.argmax(m.My)
        ax2.plot((x[i] - dx, x[i] + dx), (m.My[i], m.My[i]), "k-", linewidth=0.5)
        ax2.text(x[i], m.My[i], f"{m.My[i]:.2f}", va="bottom", ha="center")

        i = np.argmin(m.My)
        ax2.plot((x[i] - dx, x[i] + dx), (m.My[i], m.My[i]), "k-", linewidth=0.5)
        ax2.text(x[i], m.My[i], f"{m.My[i]:.2f}", va="top", ha="center")

        ax2.grid()
        ax2.set_title("Moment")
        ax2.set_ylabel("[kN*m]")

        if do_show:
            plt.show()
        if filename is not None:
            fig.savefig(filename)

        return fig


# ======= Register nodes and documentation =====

from DAVE.settings import DAVE_ADDITIONAL_RUNTIME_MODULES,RESOURCE_PATH

DAVE_ADDITIONAL_RUNTIME_MODULES['Watch'] = Watch
DAVE_ADDITIONAL_RUNTIME_MODULES['AreaKind'] = AreaKind
DAVE_ADDITIONAL_RUNTIME_MODULES['BallastSystem'] = BallastSystem
DAVE_ADDITIONAL_RUNTIME_MODULES['Beam'] = Beam
DAVE_ADDITIONAL_RUNTIME_MODULES['Buoyancy'] = Buoyancy
DAVE_ADDITIONAL_RUNTIME_MODULES['Cable'] = Cable
DAVE_ADDITIONAL_RUNTIME_MODULES['Circle'] = Circle
DAVE_ADDITIONAL_RUNTIME_MODULES['Component'] = Component
DAVE_ADDITIONAL_RUNTIME_MODULES['Connector2d'] = Connector2d
DAVE_ADDITIONAL_RUNTIME_MODULES['ContactBall'] = ContactBall
DAVE_ADDITIONAL_RUNTIME_MODULES['ContactMesh'] = ContactMesh
DAVE_ADDITIONAL_RUNTIME_MODULES['CurrentArea'] = CurrentArea
DAVE_ADDITIONAL_RUNTIME_MODULES['Force'] = Force
DAVE_ADDITIONAL_RUNTIME_MODULES['Frame'] = Frame
DAVE_ADDITIONAL_RUNTIME_MODULES['GeometricContact'] = GeometricContact
DAVE_ADDITIONAL_RUNTIME_MODULES['HydSpring'] = HydSpring
DAVE_ADDITIONAL_RUNTIME_MODULES['LC6d'] = LC6d
DAVE_ADDITIONAL_RUNTIME_MODULES['LoadShearMomentDiagram'] = LoadShearMomentDiagram
DAVE_ADDITIONAL_RUNTIME_MODULES['Point'] = Point
DAVE_ADDITIONAL_RUNTIME_MODULES['RigidBody'] = RigidBody
DAVE_ADDITIONAL_RUNTIME_MODULES['Shackle'] = Shackle
DAVE_ADDITIONAL_RUNTIME_MODULES['Sling'] = Sling
DAVE_ADDITIONAL_RUNTIME_MODULES['SPMT'] = SPMT
DAVE_ADDITIONAL_RUNTIME_MODULES['Tank'] = Tank
DAVE_ADDITIONAL_RUNTIME_MODULES['TriMeshSource'] = TriMeshSource
DAVE_ADDITIONAL_RUNTIME_MODULES['Visual'] = Visual
DAVE_ADDITIONAL_RUNTIME_MODULES['WaveInteraction1'] = WaveInteraction1
DAVE_ADDITIONAL_RUNTIME_MODULES['WindArea'] = WindArea

# ABSTRACTS
DAVE_ADDITIONAL_RUNTIME_MODULES['Manager'] = Manager
DAVE_ADDITIONAL_RUNTIME_MODULES['Node'] = Node
DAVE_ADDITIONAL_RUNTIME_MODULES['NodeWithParentAndFootprint'] = NodeWithParentAndFootprint
DAVE_ADDITIONAL_RUNTIME_MODULES['_Area'] = _Area
DAVE_ADDITIONAL_RUNTIME_MODULES['CoreConnectedNode'] = CoreConnectedNode

# Helpers
DAVE_ADDITIONAL_RUNTIME_MODULES['AreaKind'] = AreaKind
DAVE_ADDITIONAL_RUNTIME_MODULES['ClaimManagement'] = ClaimManagement
DAVE_ADDITIONAL_RUNTIME_MODULES['VisualOutlineType'] = VisualOutlineType


# Register the documentation

cdir = Path(dirname(__file__))
filename = cdir / './resources/node_prop_info.csv'
from DAVE.settings import DAVE_NODEPROP_INFO, NodePropertyInfo

if filename.exists():

    types = DAVE_ADDITIONAL_RUNTIME_MODULES.copy()
    types['tuple'] = tuple
    types['int'] = int
    types['float'] = float
    types['bool'] = bool
    types['str'] = str
    types['dict'] = type(dict)

    btypes = dict()
    btypes['True'] = True
    btypes['False'] = False
    btypes['true'] = True
    btypes['false'] = False


    with open(filename, newline='') as csvfile:
        prop_reader = csv.reader(csvfile)
        header = prop_reader.__next__()  # skip the header
        for row in prop_reader:
            cls_name = row[0]
            cls = DAVE_ADDITIONAL_RUNTIME_MODULES[cls_name]

            prop_name = row[1]
            val_type = types[row[2]]

            info = NodePropertyInfo(node_class=cls,
                                    property_name=row[1],
                                    property_type=val_type,
                                    doc_short=row[3],
                                    units=row[4],
                                    remarks=row[5],
                                    is_settable=btypes[row[6]],
                                    is_single_settable=btypes[row[7]],
                                    is_single_numeric=btypes[row[8]],
                                    doc_long=row[9])

            if cls not in DAVE_NODEPROP_INFO:
                DAVE_NODEPROP_INFO[cls] = dict()
            DAVE_NODEPROP_INFO[cls][prop_name]=info

else:
    print(f'Could not register node property info because {filename} does not exist')<|MERGE_RESOLUTION|>--- conflicted
+++ resolved
@@ -765,14 +765,10 @@
         """
         pass
 
-<<<<<<< HEAD
     @abstractmethod
     def creates(self, node: Node):
         """Returns True if node is created by this manager"""
         pass
-=======
-        Node.__init__(self, scene, name)
->>>>>>> c0e601c8
 
     @property
     @abstractmethod
@@ -869,13 +865,9 @@
 
         self._scene._verify_name_available(name=value)
 
-<<<<<<< HEAD
         old_prefix = self.name + "/"
         new_prefix = value + "/"
         self._name = value
-=======
-        NodeWithParentAndFootprint.__init__(self, scene, scene._vfc.new_axis(name))
->>>>>>> c0e601c8
 
         # update the node names of all of the properties , the direct way
         with ClaimManagement(self._scene, self):
@@ -905,14 +897,10 @@
     def __init__(self, scene, name):
         Container.__init__(self, scene, name=name)
 
-<<<<<<< HEAD
         self._path = ""
 
         self._exposed = []
         """List of tuples containing the exposed properties (if any)"""
-=======
-        NodeWithParentAndFootprint._delete_vfc(self)
->>>>>>> c0e601c8
 
     @property
     def name(self) -> str:
@@ -1065,7 +1053,7 @@
 
     def __init__(self, scene, name : str):
 
-        super().__init__(scene, name)
+        Node.__init__(self, scene, name)
 
         self.offset = [0, 0, 0]
         """Offset (x,y,z) of the visual. Offset is applied after scaling"""
@@ -1156,9 +1144,10 @@
 
     def __init__(self, scene, name : str):
 
-        assert getattr(self, "_vfNode", None) is None, "A Node is already present in the core, error in constructor sequence?"
-
-        super().__init__(scene, scene._vfc.new_axis(name))
+        assert getattr(self, "_vfNode",
+                       None) is None, "A Node is already present in the core, error in constructor sequence?"
+
+        NodeWithParentAndFootprint.__init__(self, scene, scene._vfc.new_axis(name))
 
 
         self._None_parent_acceptable = True
@@ -1186,7 +1175,7 @@
         for p in self._pointmasses:
             self._scene._vfc.delete(p.name)
 
-        super()._delete_vfc()
+        NodeWithParentAndFootprint._delete_vfc(self)
 
     @property
     def inertia(self) -> float:
@@ -2281,7 +2270,6 @@
     """A Rigid body, internally composed of an axis, a point (cog) and a force (gravity)"""
 
     def __init__(self, scene, name : str):
-<<<<<<< HEAD
 
         # Some checks on properties of the node to make sure MRO is going well
         assert getattr(self, "_vfPoi", None) is None, "A Poi is already present in the core, error in constructor sequence?"
@@ -2290,9 +2278,6 @@
         Frame.__init__(self, scene, name)
 
 
-=======
-        Frame.__init__(self, scene, name)
->>>>>>> c0e601c8
 
         # The axis is the Node
         # poi and force are added separately
@@ -6957,189 +6942,6 @@
         return code
 
 
-<<<<<<< HEAD
-=======
-class Container(Manager):
-    """Containers are nodes containing nodes. Nodes are stored in self._nodes"""
-
-    def __init__(self, scene, name):
-        Manager.__init__(self,scene, name=name)
-        self._nodes = []
-        """Nodes in the component"""
-
-        self._name = name
-
-    @property
-    def name(self) -> str:
-        """Name of the node (str), must be unique"""
-        return self._name
-
-    @name.setter
-    @node_setter_manageable
-    def name(self, value):
-        if value == self.name:
-            return
-
-        self._scene._verify_name_available(name=value)
-
-        old_prefix = self.name + "/"
-        new_prefix = value + "/"
-        self._name = value
-
-        # update the node names of all of the properties , the direct way
-        with ClaimManagement(self._scene, self):
-            for node in self._nodes:
-                if node.manager is None or node.manager == self:  # only rename un-managed nodes or nodes managed by me - managed nodes will be renamed by their manager
-                    if node.name.startswith(old_prefix):
-                        node.name = node.name.replace(old_prefix, new_prefix)
-                    else:
-                        raise Exception(
-                            f"Unexpected name when re-naming managed node '{node.name}' of component '{self.name}'")
-
-    def delete(self):
-        # remove all imported nodes
-        self._scene._unmanage_and_delete(self._nodes)
-
-    def creates(self, node: Node):
-        return node in self._nodes
-
-class SubScene(Container):
-    """A group of nodes (container) that can be loaded from a .DAVE file. Basically a component without a frame.
-    The nodes can have "exposed" properties"""
-
-    """Components are frame-nodes containing a scene. The imported scene is referenced by a file-name. All impored nodes
-        are placed in the components frame.
-        """
-
-    def __init__(self, scene, name):
-        Container.__init__(self, scene, name=name)
-
-        self._path = ""
-
-        self._exposed = []
-        """List of tuples containing the exposed properties (if any)"""
-
-    @property
-    def name(self) -> str:
-        """Name of the node (str), must be unique"""
-        return Container.name.fget(self)
-
-    @name.setter
-    @node_setter_manageable
-    def name(self, value):
-
-        Container.name.fset(self, value)
-        self._vfNode.name = value
-
-    @property
-    def path(self) -> str:
-        """Path of the model-file. For example res: padeye.dave"""
-        return self._path
-
-    @path.setter
-    @node_setter_manageable
-    def path(self, value):
-        from .scene import Scene
-
-        # first see if we can load
-        filename = self._scene.get_resource_path(value)
-        t = Scene(filename, resource_paths=self._scene.resources_paths.copy(),
-                  current_directory=self._scene.current_directory)
-
-        # then remove all existing nodes
-        self.delete()
-
-        # and re-import them
-        old_nodes = self._scene._nodes.copy()
-
-        # we're importing the exposed list into the current scene
-        # but we need it inside this component
-
-        old_scene_exposed = getattr(self._scene, 'exposed', None)
-
-        self._import_scene_func(other_scene=t)
-
-        # find imported nodes
-        self._nodes.clear()
-        for node in self._scene._nodes:
-            if node not in old_nodes:
-                self._nodes.append(node)
-
-        # claim ownership of unmanaged nodes
-        for node in self._nodes:
-            if node.manager is None:
-                node._manager = self
-                node._limits_by_manager = node.limits.copy()
-                node._watches_by_manager = node.watches.copy()
-
-        # Get exposed properties (if any)
-        self._exposed = getattr(t, 'exposed', [])
-
-        # and restore the _scenes old exposed
-        if old_scene_exposed is not None:
-            self._scene.exposed = old_scene_exposed
-        else:  # there was none, remove it if it is there now
-            if hasattr(self._scene, 'exposed'):
-                del self._scene.exposed
-
-        self._path = value
-
-    def _import_scene_func(self, other_scene):
-        self._scene.import_scene(
-            other=other_scene,
-            prefix=self.name + "/",
-            containerize=False,
-            settings=False,  # do not import environment and other settings
-        )
-
-
-    @property
-    def exposed_properties(self) -> tuple:
-        """Names of exposed properties"""
-        return tuple([e[0] for e in self._exposed])
-
-    def _get_exposed_node(self, name):
-        """Returns the managed node with original name name"""
-        full_name = self.name + "/" + name
-        for node in self._nodes:
-            if node.name == full_name:
-                return node
-
-        raise ValueError(f'No exposed node with name {name} in component {self.name}')
-
-    def _get_exposed_property_data(self, name):
-        for e in self._exposed:
-            if e[0] == name:
-                return e
-        raise ValueError(f'No exposed property with name {name}')
-
-    def get_exposed(self, name):
-        """Returns the value of the exposed property"""
-        e = self._get_exposed_property_data(name)
-        node_name = e[1]
-        prop_name = e[2]
-        node = self._get_exposed_node(node_name)
-        return getattr(node, prop_name)
-
-    def get_exposed_type(self, name):
-        """Returns the value of the exposed property"""
-        e = self._get_exposed_property_data(name)
-        node_name = e[1]
-        prop_name = e[2]
-        node = self._get_exposed_node(node_name)
-        doc = self._scene.give_documentation(node, prop_name)
-        return doc.property_type
-
-    def set_exposed(self, name, value):
-        e = self._get_exposed_property_data(name)
-        node_name = e[1]
-        prop_name = e[2]
-        node = self._get_exposed_node(node_name)
-
-        with ClaimManagement(self._scene, self):
-            setattr(node, prop_name, value)
-
->>>>>>> c0e601c8
 
 class Component(SubScene, Frame):
     """Components are frame-nodes containing a scene. The imported scene is referenced by a file-name. All impored nodes
